############################################################################
#                               Libraries                                  #
############################################################################

import os

import copy

import numpy as np

from astropy import uncertainty as unc

from collections import Counter

from pathlib import Path

import warnings

from photutils import (
    DAOStarFinder,
    EPSFBuilder,
)
from photutils.psf import (
    extract_stars,
    DAOGroup,
    IterativelySubtractedPSFPhotometry,
)
from photutils.detection import IRAFStarFinder
from photutils.background import (
    MMMBackground,
    MADStdBackgroundRMS,
)

import ccdproc as ccdp

from astropy.stats import SigmaClip

from astropy.table import Table
from astropy.time import Time
from astropy.nddata import NDData
from astropy.stats import (gaussian_sigma_to_fwhm, sigma_clipped_stats)
from astropy.modeling.fitting import LevMarLSQFitter
from astropy.coordinates import SkyCoord, Angle
import astropy.units as u

#   hips2fits module is not in the Ubuntu 22.04 package version
#   of astroquery (0.4.1)
# from astroquery.hips2fits import hips2fits
from astroquery.hips2fits import hips2fitsClass

from astropy.nddata import CCDData

from photutils.aperture import (
    aperture_photometry,
    CircularAperture,
    CircularAnnulus,
)
from photutils.background import Background2D, MedianBackground
# from photutils.utils import calc_total_error

import multiprocessing as mp

from . import utilities, calib, trans, plot, correlate
# from . import subtraction

from .. import style, checks, terminal_output, calibration_data

from .. import utilities as base_utilities

warnings.filterwarnings('ignore', category=UserWarning, append=True)


############################################################################
#                           Routines & definitions                         #
############################################################################


class ImageContainer:
    """
        Container class for image class objects
    """

    def __init__(self, **kwargs):
        #   Prepare dictionary
        self.ensembles = {}

        #   Add additional keywords
        self.__dict__.update(kwargs)

        #   Check for right ascension and declination
        ra = kwargs.get('ra', None)
        dec = kwargs.get('dec', None)
        if ra is not None:
            self.ra = Angle(ra, unit='hour').degree
        else:
            self.ra = None
        if dec is not None:
            self.dec = Angle(dec, unit='degree').degree
        else:
            self.dec = None

        #   Check for an object name
        self.name = kwargs.get('name', None)

        #   Create SkyCoord object
        if self.name is not None and self.ra is None and self.dec is None:
            self.coord = SkyCoord.from_name(self.name)
        elif self.ra is not None and self.dec is not None:
            self.coord = SkyCoord(
                ra=self.ra,
                dec=self.dec,
                unit=(u.degree, u.degree),
                frame="icrs"
            )
        else:
            self.coord = None

        #   TODO: Remove
        #   Check if uncertainty should be calculated by means of the
        #   "uncertainties" package. Default is ``True``.
        self.unc = kwargs.get('unc', True)

    #   Get ePSF objects of all images
    def get_epsf(self):
        epsf_dict = {}
        for key, ensemble in self.ensembles.items():
            epsf_list = []
            for img in ensemble.image_list:
                epsf_list.append(img.epsf)
            epsf_dict[key] = epsf_list

        return epsf_dict

    #   Get ePSF object of the reference image
    def get_ref_epsf(self):
        epsf_dict = {}
        for key, ensemble in self.ensembles.items():
            reference_image_id = ensemble.reference_image_id

            img = ensemble.image_list[reference_image_id]

            epsf_dict[key] = img.epsf

        return epsf_dict

    #   Get reference image
    def get_ref_img(self):
        img_dict = {}
        for key, ensemble in self.ensembles.items():
            reference_image_id = ensemble.reference_image_id

            img = ensemble.image_list[reference_image_id]

            img_dict[key] = img.get_data()

        return img_dict

    #   Get residual image belonging to the reference image
    def get_ref_residual_img(self):
        img_dict = {}
        for key, ensemble in self.ensembles.items():
            reference_image_id = ensemble.reference_image_id

            img = ensemble.image_list[reference_image_id]

            img_dict[key] = img.residual_image

        return img_dict

    #   Get image ensembles for a specific set of filter
    def get_ensembles(self, filter_list):
        ensembles = {}
        for filt in filter_list:
            ensembles[filt] = self.ensembles[filt]

        return ensembles

    #   TODO: This seems to be no longer in use. Soon to be removed
    #   Get calibrated magnitudes as numpy.ndarray
    # def get_calibrated_magnitudes(self):
    #     #   Get type of the magnitude arrays
    #     #   Possibilities: unumpy.uarray & numpy structured ndarray
    #     unc = getattr(self, 'unc', True)
    #
    #     #   Get calibrated magnitudes
    #     cali_mags = getattr(self, 'cali', None)
    #     if unc:
    #         if (cali_mags is None or
    #                 np.all(unumpy.nominal_values(cali_mags) == 0.)):
    #             #   If array with magnitude transformation is not available
    #             #   or if it is empty get the array without magnitude
    #             #   transformation
    #             cali_mags = getattr(self, 'noT', None)
    #             if cali_mags is not None:
    #                 #   Get only the magnitude values
    #                 cali_mags = unumpy.nominal_values(cali_mags)
    #         else:
    #             #   Get only the magnitude values
    #             cali_mags = unumpy.nominal_values(cali_mags)
    #
    #     #   numpy structured ndarray type:
    #     else:
    #         if cali_mags is None or np.all(cali_mags['mag'] == 0.):
    #             #   If array with magnitude transformation is not available
    #             #   or if it is empty get the array without magnitude
    #             #   transformation
    #             cali_mags = getattr(self, 'noT', None)
    #             if cali_mags is not None:
    #                 cali_mags = cali_mags['mag']
    #         else:
    #             cali_mags = cali_mags['mag']
    #
    #     return cali_mags


class ImageEnsemble:
    """
        Image ensemble class: Used to handle multiple images, e.g.,
        an image series taken in a specific filter
    """

    def __init__(self, filter_, obj_name, path, output_dir, reference_image_id=0):
        ###
        #   Get file list, if path is a directory, if path is a file put
        #   base name of this file in a list
        #
        if os.path.isdir(path):
            formats = [".FIT", ".fit", ".FITS", ".fits"]
            file_list = os.listdir(path)

            #   Remove not FITS entries
            temp_list = []
            for file_i in file_list:
                for j, form in enumerate(formats):
                    if file_i.find(form) != -1:
                        temp_list.append(file_i)
            file_list = temp_list
        elif os.path.isfile(path):
            file_list = [str(path).split('/')[-1]]
            path = os.path.dirname(path)
        else:
            raise RuntimeError(
                f'{style.Bcolors.FAIL}ERROR: Provided path is neither a file'
                f' nor a directory -> EXIT {style.Bcolors.ENDC}'
            )

        ###
        #   Check if the id of the reference image is valid
        #
        if reference_image_id > len(file_list):
            raise ValueError(
                f'{style.Bcolors.FAIL} ERROR: Reference image ID '
                '[reference_image_id] is larger than the total number of '
                f'images! -> EXIT {style.Bcolors.ENDC}'
            )

        #   Set filter
        self.filt = filter_

        #   Set number of images
        #   TODO: Make sure that this attribute is always up to date or replace with method
        self.nfiles = len(file_list)

        #   Set ID of the reference image
        self.reference_image_id = reference_image_id

        #   Prepare image list
        self.image_list = []

        #   Set path to output directory
        self.outpath = Path(output_dir)

        #   Set object name
        self.objname = obj_name

        #   Fill image list
        terminal_output.print_to_terminal(
            "Read images and calculate field of view, PIXEL scale, etc. ... ",
            indent=2,
        )
        #   TODO: Convert image_list to dictionary
        for image_id, file_name in enumerate(file_list):
            self.image_list.append(
                #   Prepare image class instance
                self.Image(image_id, filter_, obj_name, path, file_name, output_dir)
            )

            #   Calculate field of view and additional quantities and add
            #   them to the image class instance
            base_utilities.calculate_field_of_view(self.image_list[image_id], verbose=False)

        #   Set start time for image series
        self.start_jd = self.image_list[0].jd

        #   Set reference image
        self.ref_img = self.image_list[reference_image_id]

        #   Set field of view
        # self.fov = self.ref_img.fov
        self.fov = getattr(self.ref_img, 'fov', None)

        #   Set PixelRegion for the field of view
        # self.region_pix = self.ref_img.region_pix
        self.region_pix = getattr(self.ref_img, 'region_pix', None)

        #   Set pixel scale
        # self.pixscale = self.ref_img.pixscale
        self.pixscale = getattr(self.ref_img, 'pixscale', None)

        #   Set coordinates of image center
        # self.coord = self.ref_img.coord
        self.coord = getattr(self.ref_img, 'coord', None)

        #   Set instrument
        # self.instrument = self.ref_img.instrument
        self.instrument = getattr(self.ref_img, 'instrument', None)

        #   Get image shape
        self.img_shape = self.ref_img.get_data().shape

        #   Set wcs default
        self.wcs = None

    #   Image class
    class Image:
        def __init__(self, pd, filter_, obj_name, path, file_name, output_dir):
            #   Set image ID
            self.pd = pd

            #   Set filter
            self.filt = filter_

            #   Set object name
            self.objname = obj_name

            #   Set file name
            self.filename = file_name

            #   Set complete path
            self.path = Path(Path(path) / file_name)

            #   Set path to output directory
            self.outpath = Path(output_dir)

            #   Set wcs default
            self.wcs = None

        #   Read image
        def read_image(self):
            return CCDData.read(self.path)

        #   Get header
        def get_header(self):
            return CCDData.read(self.path).meta

        #   Get data
        def get_data(self):
            return CCDData.read(self.path).data

        #   Get shape
        def get_shape(self):
            return CCDData.read(self.path).data.shape

    #   Set wcs
    def set_wcs(self, w):
        self.wcs = w
        for img in self.image_list:
            img.wcs = w

    #   Get extracted photometry of all images
    def get_photometry(self):
        photo_dict = {}
        for img in self.image_list:
            # photo_dict[str(img.pd)] = img.photometry
            photo_dict[str(img.pd)] = getattr(img, 'photometry', None)

        return photo_dict

    #   Get image IDs of all images
    def get_image_ids(self):
        img_ids = []
        for img in self.image_list:
            img_ids.append(img.pd)

        return img_ids

    #   Get sigma clipped mean of the air mass
    def mean_sigma_clip_air_mass(self):
        am_list = []
        for img in self.image_list:
            # am_list.append(img.air_mass)
            am_list.append(getattr(img, 'air_mass', 0.))

        return sigma_clipped_stats(am_list, sigma=1.5)[0]

    #   Get median of the air mass
    def median_air_mass(self):
        am_list = []
        for img in self.image_list:
            # am_list.append(img.air_mass)
            am_list.append(getattr(img, 'air_mass', 0.))

        return np.median(am_list)

    #   Get air mass
    def get_air_mass(self):
        am_list = []
        for img in self.image_list:
            # am_list.append(img.air_mass)
            am_list.append(getattr(img, 'air_mass', 0.))

        return am_list

    #   Get observation times
    def get_obs_time(self):
        obs_time_list = []
        for img in self.image_list:
            # obs_time_list.append(img.jd)
            obs_time_list.append(getattr(img, 'jd', 0.))

        return np.array(obs_time_list)

    #   Get median of the observation time
    def median_obs_time(self):
        obs_time_list = []
        for img in self.image_list:
            # obs_time_list.append(img.jd)
            obs_time_list.append(getattr(img, 'jd', 0.))

        return np.median(obs_time_list)

    #   Get list with dictionary and image class objects
    def get_list_dict(self):
        dict_list = []
        for img in self.image_list:
            dict_list.append({img.filt: img})

        return dict_list

    #   Get object positions in pixel coordinates
    #   TODO: improve?
    def get_object_positions_pixel(self):
        tbl_s = self.get_photometry()
        n_max_list = []
        x = []
        y = []
        for i, tbl in enumerate(tbl_s.values()):
            x.append(tbl['x_fit'])
            y.append(tbl['y_fit'])
            n_max_list.append(len(x[i]))

        return x, y, np.max(n_max_list)

    def get_flux_distribution(self):
        #   Get data
        tbl_s = list(self.get_photometry().values())

        #   Create list of distributions
        flux_list = []
        for tbl in tbl_s:
            flux_list.append(
                unc.normal(
                    tbl['flux_fit'] * u.mag,
                    std=tbl['flux_unc'] * u.mag,
                    n_samples=1000,
                )
            )

        return flux_list

    def get_flux_array(self):
        #   Get data
        tbl_s = list(self.get_photometry().values())

        #   Expects the number of objects in each table to be the same.
        n_images = len(tbl_s)
        n_objects = len(tbl_s[0])

        flux = np.zeros((n_images, n_objects))
        flux_unc = np.zeros((n_images, n_objects))

        for i, tbl in enumerate(tbl_s):
            flux[i] = tbl['flux_fit']
            flux_unc[i] = tbl['flux_unc']

        return flux, flux_unc


def rm_cosmic_rays(image, limiting_contrast=5., read_noise=8.,
                   sigma_clipping_value=4.5, saturation_level=65535.,
                   verbose=False, add_mask=True, terminal_logger=None):
    """
        Remove cosmic rays

        Parameters
        ----------
        image                   : `image.class`
            Image class with all image specific properties

        limiting_contrast       : `float`, optional
            Parameter for the cosmic ray removal: Minimum contrast between
            Laplacian image and the fine structure image.
            Default is ``5``.

        read_noise              : `float`, optional
            The read noise (e-) of the camera chip.
            Default is ``8`` e-.

        sigma_clipping_value    : `float`, optional
            Parameter for the cosmic ray removal: Fractional detection limit
            for neighboring pixels.
            Default is ``4.5``.

        saturation_level        : `float`, optional
            Saturation limit of the camera chip.
            Default is ``65535``.

        verbose                 : `boolean`, optional
            If True additional output will be printed to the command line.
            Default is ``False``.

        add_mask                : `boolean`, optional
            If True add hot and bad pixel mask to the reduced science images.
            Default is ``True``.

        terminal_logger         : `terminal_output.TerminalLog` or None, optional
            Logger object. If provided, the terminal output will be directed
            to this object.
            Default is ``None``.
    """
    if terminal_logger is not None:
        terminal_logger.add_to_cache("Remove cosmic rays ...")
    else:
        terminal_output.print_to_terminal("Remove cosmic rays ...")

    #   Get image
    ccd = image.read_image()

    #   Get status cosmic ray removal status
    status_cosmics = ccd.meta.get('cosmics_rm', False)

    #   Get exposure time
    exposure_time = ccd.meta.get('exptime', 1.)

    #   Get unit of the image to check if the image was scaled with the
    #   exposure time
    if ccd.unit == u.electron / u.s:
        scaled = True
        reduced = ccd.multiply(exposure_time * u.second)
    else:
        scaled = False
        reduced = ccd

    if not status_cosmics:
        #   Remove cosmic rays
        reduced = ccdp.cosmicray_lacosmic(
            reduced,
            objlim=limiting_contrast,
            readnoise=read_noise,
            sigclip=sigma_clipping_value,
            satlevel=saturation_level,
            verbose=verbose,
        )
        if not add_mask:
            reduced.mask = np.zeros(reduced.shape, dtype=bool)
        if verbose:
            if terminal_logger is not None:
                terminal_logger.add_to_cache("")
            else:
                terminal_output.print_to_terminal("")

        #   Add Header keyword to mark the file as combined
        reduced.meta['cosmics_rm'] = True

        #   Reapply scaling if image was scaled with the exposure time
        if scaled:
            reduced = reduced.divide(exposure_time * u.second)

        #   Set file name
        basename = base_utilities.get_basename(image.filename)
        file_name = f'{basename}_cosmic-rm.fit'

        #   Set new file name and path
        image.filename = file_name
        image.path = os.path.join(
            str(image.outpath),
            'cosmics_rm',
            file_name,
        )

        #   Check if the 'cosmics_rm' directory already exits.
        #   If not, create it.
        checks.check_output_directories(os.path.join(str(image.outpath), 'cosmics_rm'))

        #   Save image
        reduced.write(image.path, overwrite=True)


def determine_background(image, sigma_background=5., two_d_background=True,
                         apply_background=True, verbose=False):
    """
        Determine background, using photutils

        Parameters
        ----------
        image               : `image.class`
            Image class with all image specific properties

        sigma_background    : `float`, optional
            Sigma used for the sigma clipping of the background
            Default is ``5.``.

        two_d_background    : `boolean`, optional
            If True a 2D background will be estimated and subtracted.
            Default is ``True``.

        apply_background    : `boolean`, optional
            If True path and file name will be set to the background
            subtracted images, so that those will automatically be used in
            further processing steps.

        verbose             : `boolean`, optional
            If True additional output will be printed to the command line.
            Default is ``False``.
    """
    if verbose:
        terminal_output.print_to_terminal(
            f"Determine background: {image.filt} filter",
            indent=2,
        )

    #   Load image data
    ccd = image.read_image()

    #   Set up sigma clipping
    sigma_clip = SigmaClip(sigma=sigma_background)

    #   Calculate background RMS
    background_rms = MADStdBackgroundRMS(sigma_clip=sigma_clip)
    image.std_rms = background_rms(ccd.data)

    #   2D background?
    if two_d_background:
        #   Estimate 2D background
        bkg_estimator = MedianBackground()
        bkg = Background2D(
            ccd.data,
            (50, 50),
            filter_size=(3, 3),
            sigma_clip=sigma_clip,
            bkg_estimator=bkg_estimator,
        )

        #   Remove background
        image_no_bg = ccd.subtract(bkg.background * u.electron / u.s)

        #   Put metadata back on the image, because it is lost while
        #   subtracting the background
        image_no_bg.meta = ccd.meta
        image_no_bg.meta['HIERARCH'] = '2D background removed'

        #   Add Header keyword to mark the file as background subtracted
        image_no_bg.meta['NO_BG'] = True

        #   Get median of the background
        bkg_value = bkg.background_median
    else:
        #   Estimate 1D background
        mmm_bkg = MMMBackground(sigma_clip=sigma_clip)
        bkg_value = mmm_bkg.calc_background(ccd.data)

        #   Remove background
        image_no_bg = ccd.subtract(bkg_value)

        #   Put metadata back on the image, because it is lost while
        #   subtracting the background
        image_no_bg.meta = ccd.meta
        image_no_bg.meta['HIERARCH'] = '1D background removed'

        #   Add Header keyword to mark the file as background subtracted
        image_no_bg.meta['NO_BG'] = True

    #   Define name and save image
    file_name = f'{base_utilities.get_basename(image.filename)}_no_bkg.fit'
    output_path = image.outpath / 'no_bkg'
    checks.check_output_directories(output_path)
    image_no_bg.write(output_path / file_name, overwrite=True)

    #   Set new path and file
    #   -> Background subtracted image will be used in further processing steps
    if apply_background:
        image.path = output_path / file_name
        image.filename = file_name

    #   Add background value to image class
    image.bkg_value = bkg_value


def find_stars(image, sigma_object_psf, multiplier_background_rms=5.,
               method='IRAF', terminal_logger=None, indent=2):
    """
        Find the stars on the images, using photutils and search and select
        stars for the ePSF stars

        Parameters
        ----------
        image                       : `image.class`
            Image class with all image specific properties

        sigma_object_psf            : `float`
            Sigma of the objects PSF, assuming it is a Gaussian

        multiplier_background_rms   : `float`, optional
            Multiplier for the background RMS, used to calculate the
            threshold to identify stars
            Default is ``5``.

        method                      : `string`, optional
            Finder method DAO or IRAF
            Default is ``IRAF``.

        terminal_logger             : `terminal_output.TerminalLog` or None, optional
            Logger object. If provided, the terminal output will be directed
            to this object.
            Default is ``None``.

        indent                      : `integer`, optional
            Indentation for the console output lines
            Default is ``2``.
    """
    if terminal_logger is not None:
        terminal_logger.add_to_cache("Identify stars", indent=indent)
    else:
        terminal_output.print_to_terminal("Identify stars", indent=indent)

    #   Load image data
    ccd = image.read_image()

    #   Get background RMS
    sigma = image.std_rms

    #   Distinguish between different finder options
    if method == 'DAO':
        #   Set up DAO finder
        dao_finder = DAOStarFinder(
            fwhm=sigma_object_psf * gaussian_sigma_to_fwhm,
            threshold=multiplier_background_rms * sigma
        )

        #   Find stars - make table
        tbl_objects = dao_finder(ccd.data)
    elif method == 'IRAF':
        #   Set up IRAF finder
        iraf_finder = IRAFStarFinder(
            threshold=multiplier_background_rms * sigma,
            fwhm=sigma_object_psf * gaussian_sigma_to_fwhm,
            minsep_fwhm=0.01,
            roundhi=5.0,
            roundlo=-5.0,
            sharplo=0.0,
            sharphi=2.0,
        )

        #   Find stars - make table
        tbl_objects = iraf_finder(ccd.data)
    else:
        raise RuntimeError(
            f"{style.Bcolors.FAIL}\nExtraction method ({method}) not valid: "
            f"use either IRAF or DAO {style.Bcolors.ENDC}"
        )

    #   Add positions to image class
    image.positions = tbl_objects


def check_epsf_stars(image, size_epsf_region=25, minimum_n_stars=25,
                     fraction_epsf_stars=0.2, terminal_logger=None,
                     strict_epsf_checks=True, indent=2):
    """
        Select ePSF stars and check if there are enough

        Parameters
        ----------
        image                   : `image.class`
            Image class with all image specific properties

        size_epsf_region        : `integer`, optional
            Size of the extraction region in pixel
            Default is ``25``.

        minimum_n_stars         : `float`, optional
            Minimal number of stars required for the ePSF calculations
            Default is ``25``.

        fraction_epsf_stars     : `float`, optional
            Fraction of all stars that should be used to calculate the ePSF
            Default is ``0.2``.

        terminal_logger         : `terminal_output.TerminalLog` or None, optional
            Logger object. If provided, the terminal output will be directed
            to this object.
            Default is ``None``.

        strict_epsf_checks      : `boolean`, optional
            If True a stringent test of the ePSF conditions is applied.
            Default is ``True``.

        indent                  : `integer`, optional
            Indentation for the console output lines
            Default is ``2``.
    """
    #   Get object positions
    tbl_positions = image.positions

    #   Number of objects
    n_stars = len(tbl_positions)

    #   Get image data
    image_data = image.get_data()

    #   Combine identification string
    identification_string = f'{image.pd}. {image.filt}'

    #   Useful information
    out_string = f"{n_stars} sources identified in the " \
                 f"{identification_string} band image"
    if terminal_logger is not None:
        terminal_logger.add_to_cache(
            out_string,
            indent=indent + 1,
            style_name='OK',
        )
    else:
        terminal_output.print_to_terminal(
            out_string,
            indent=indent + 1,
            style_name='OK',
        )

    #  Determine sample of stars used for estimating the ePSF
    #   (rm the brightest 1% of all stars because those are often saturated)
    #   Sort list with star positions according to flux
    tbl_positions_sort = tbl_positions.group_by('flux')
    # Determine the 99 percentile
    percentile_99 = np.percentile(tbl_positions_sort['flux'], 99)
    #   Determine the position of the 99 percentile in the position list
    id_percentile_99 = np.argmin(
        np.absolute(tbl_positions_sort['flux'] - percentile_99)
    )

    #   Check that the minimum number of ePSF stars can be achieved
    available_epsf_stars = int(n_stars * fraction_epsf_stars)
    #   If the available number of stars is less than required (the default is
    #   25 as required by the cutout plots, 25 also seems reasonable for a
    #   good ePSF), use the required number anyway. The following check will
    #   catch any problems.
    if available_epsf_stars < minimum_n_stars:
        available_epsf_stars = minimum_n_stars

    #   Check if enough stars have been identified
    if ((id_percentile_99 - available_epsf_stars < minimum_n_stars and strict_epsf_checks)
            or (id_percentile_99 - available_epsf_stars < 1 and not strict_epsf_checks)):
        raise RuntimeError(
            f"{style.Bcolors.FAIL} \nNot enough stars ("
            f"{id_percentile_99 - available_epsf_stars}) found to determine "
            f"the ePSF in the {identification_string} band{style.Bcolors.ENDC}"
        )

    #   Resize table -> limit it to the suitable stars
    tbl_epsf_stars = tbl_positions_sort[:][id_percentile_99 - available_epsf_stars:id_percentile_99]

    #   Exclude stars that are too close to the image boarder
    #   Size of the extraction box around each star
    half_size_epsf_region = (size_epsf_region - 1) / 2

    #   New lists with x and y positions
    x = tbl_epsf_stars['xcentroid']
    y = tbl_epsf_stars['ycentroid']

    mask = ((x > half_size_epsf_region) & (x < (image_data.shape[1] - 1 - half_size_epsf_region)) &
            (y > half_size_epsf_region) & (y < (image_data.shape[0] - 1 - half_size_epsf_region)))

    #   Updated positions table
    tbl_epsf_stars = tbl_epsf_stars[:][mask]
    n_useful_epsf_stars = len(tbl_epsf_stars)

    #   Check if there are still enough stars
    if ((n_useful_epsf_stars < minimum_n_stars and strict_epsf_checks) or
            (n_useful_epsf_stars < 1 and not strict_epsf_checks)):
        raise RuntimeError(
            f"{style.Bcolors.FAIL} \nNot enough stars ({n_useful_epsf_stars}) "
            f"for the ePSF determination in the {identification_string} band "
            "image. Too many potential ePSF stars have been removed, because "
            "they are too close to the image border. Check first that enough "
            "stars have been identified, using the starmap_?.pdf files.\n If "
            "that is the case, shrink extraction region or allow for higher "
            "fraction of ePSF stars (size_epsf) from all identified stars "
            f"(frac_epsf_stars). {style.Bcolors.ENDC}"
        )

    #   Find all potential ePSF stars with close neighbors
    x1 = tbl_positions_sort['xcentroid']
    y1 = tbl_positions_sort['ycentroid']
    x2 = tbl_epsf_stars['xcentroid']
    y2 = tbl_epsf_stars['ycentroid']
    max_objects = np.max((len(x1), len(x2)))
    x_all = np.zeros((max_objects, 2))
    y_all = np.zeros((max_objects, 2))
    x_all[0:len(x1), 0] = x1
    x_all[0:len(x2), 1] = x2
    y_all[0:len(y1), 0] = y1
    y_all[0:len(y2), 1] = y2

    id_percentile_99 = correlate.correlation_own(
        x_all,
        y_all,
        max_pixel_between_objects=size_epsf_region,
        option=3,
        silent=True,
    )[1]

    #   Determine multiple entries -> stars that are contaminated
    index_percentile_99_mult = [ite for ite, count in Counter(id_percentile_99).items() if count > 1]

    #   Find unique entries -> stars that are not contaminated
    index_percentile_99_unique = [ite for ite, count in Counter(id_percentile_99).items() if count == 1]
    n_useful_epsf_stars = len(index_percentile_99_unique)

    #   Remove ePSF stars with close neighbors from the corresponding table
    tbl_epsf_stars.remove_rows(index_percentile_99_mult)

    #   Check if there are still enough stars
    if ((n_useful_epsf_stars < minimum_n_stars and strict_epsf_checks)
            or (n_useful_epsf_stars < 1 and not strict_epsf_checks)):
        raise RuntimeError(
            f"{style.Bcolors.FAIL} \nNot enough stars ({n_useful_epsf_stars}) "
            f" for the ePSF determination in the {identification_string} band "
            "image. Too many potential ePSF stars have been removed, because "
            "other stars are in the extraction region. Check first that enough"
            " stars have been identified, using the starmap_?.pdf files.\n"
            "If that is the case, shrink extraction region or allow for "
            "higher fraction of ePSF stars (size_epsf) from all identified "
            f"stars (frac_epsf_stars). {style.Bcolors.ENDC}"
        )

    #   Add ePSF stars to image class
    image.positions_epsf = tbl_epsf_stars


def determine_epsf(image, size_epsf_region=25, oversampling_factor=2,
                   max_n_iterations=7, minimum_n_stars=25,
                   multiprocess_plots=True, terminal_logger=None, indent=2):
    """
        Main function to determine the ePSF, using photutils

        Parameters
        ----------
        image               : `image.class`
            Image class with all image specific properties

        size_epsf_region    : `integer`, optional
            Size of the extraction region in pixel
            Default is ``25``.

        oversampling_factor : `integer`, optional
            ePSF oversampling factor
            Default is ``2``.

        max_n_iterations    : `integer`, optional
            Number of ePSF iterations
            Default is ``7``.

        minimum_n_stars     : `float`, optional
            Minimal number of stars required for the ePSF calculations
            Default is ``25``.

        multiprocess_plots  : `boolean`, optional
            If True multiprocessing is used for plotting.
            Default is ``True``.

        terminal_logger     : `terminal_output.TerminalLog` or None, optional
            Logger object. If provided, the terminal output will be directed
            to this object.
            Default is ``None``.

        indent              : `integer`, optional
            Indentation for the console output lines
            Default is ``2``.
    """
    #   Get image data
    data = image.get_data()

    #   Get ePSF star positions
    tbl_positions = image.positions_epsf

    #   Number of ePSF stars
    n_epsf = len(tbl_positions)

    if n_epsf < minimum_n_stars:
        terminal_logger.add_to_cache(
            f"The number of ePSF stars is less than required."
            f"{n_epsf} ePSF stars available. {minimum_n_stars} were "
            "requested.",
            indent=indent,
            style_name='WARNING',
        )

    #   Get object name
    name_object = image.objname

    if terminal_logger is not None:
        terminal_logger.add_to_cache(
            "Determine the point spread function",
            indent=indent
        )
        terminal_logger.add_to_cache(
            f"{n_epsf} bright stars used",
            indent=indent + 1,
            style_name='OK',
        )
    else:
        terminal_output.print_to_terminal(
            "Determine the point spread function",
            indent=indent
        )
        terminal_output.print_to_terminal(
            f"{n_epsf} bright stars used",
            indent=indent + 1,
            style_name='OK',
        )

    #   Create new table with the names required by "extract_stars"
    stars_tbl = Table()
    stars_tbl['x'] = tbl_positions['xcentroid']
    stars_tbl['y'] = tbl_positions['ycentroid']

    #   Put image into NDData container (required by "extract_stars")
    nd_data = NDData(data=data)

    #   Extract cutouts of the selected stars
    stars = extract_stars(nd_data, stars_tbl, size=size_epsf_region)

    #   Combine plot identification string
    string = f'img-{image.pd}-{image.filt}'

    #   Get output directory
    output_dir = image.outpath.name

    #   Plot the brightest ePSF stars
    if multiprocess_plots:
        p = mp.Process(
            target=plot.plot_cutouts,
            args=(output_dir, stars, string),
            kwargs={'name_object': name_object, }
        )
        p.start()
    else:
        plot.plot_cutouts(
            output_dir,
            stars,
            string,
            name_object=name_object,
            terminal_logger=terminal_logger,
        )

    #   Build the ePSF (set oversampling and max. number of iterations)
    epsf_builder = EPSFBuilder(
        oversampling=oversampling_factor,
        maxiters=max_n_iterations,
        progress_bar=False,
    )
    epsf, fitted_stars = epsf_builder(stars)

    #   Add ePSF and fitted stars to image class
    image.epsf = epsf
    image.fitted_stars = fitted_stars


def extraction_epsf(image, sigma_object_psf, sigma_background=5.,
                    use_initial_positions=True, finder_method='IRAF',
                    size_epsf_region=25., multiplier_background_rms=5.0,
                    multiplier_dao_grouper=2.0, strict_cleaning_results=True,
                    terminal_logger=None, rm_background=False, indent=2):
    """
        Main function to perform the eEPSF photometry, using photutils

        Parameters
        ----------
        image                       : `image.class`
            Image class with all image specific properties

        sigma_object_psf            : `float`
            Sigma of the objects PSF, assuming it is a Gaussian

        sigma_background            : `float`, optional
            Sigma used for the sigma clipping of the background
            Default is ``5.``.

        use_initial_positions       : `boolean`, optional
            If True the initial positions from a previous object
            identification procedure will be used. If False the objects
            will be identified by means of the ``method_finder`` method.
            Default is ``True``.

        finder_method               : `string`, optional
            Finder method DAO or IRAF
            Default is ``IRAF``.

        size_epsf_region            : `integer`, optional
            Size of the extraction region in pixel
            Default is ``25``.

        multiplier_background_rms   : `float`, optional
            Multiplier for the background RMS, used to calculate the
            threshold to identify stars
            Default is ``5.0``.

        multiplier_dao_grouper      : `float`, optional
            Multiplier for the DAO grouper
            Default is ``2.0``.

        strict_cleaning_results     : `boolean`, optional
            If True objects with negative flux uncertainties will be removed
            Default is ``True``.

        terminal_logger             : `terminal_output.TerminalLog` or None, optional
            Logger object. If provided, the terminal output will be directed
            to this object.
            Default is ``None``.

        rm_background               : `boolean`, optional
            If True the background will be estimated and considered.
            Default is ``False``. -> It is expected that the background
            was removed before.

        indent                      : `integer`, optional
            Indentation for the console output lines
            Default is ``2`.

    """
    #   Get output path
    output_path = image.outpath

    #   Check output directories
    checks.check_output_directories(
        output_path,
        output_path / 'tables',
    )

    #   Get image data
    data = image.get_data()

    #   Get filter
    filter_ = image.filt

    #   Get already identified objects (position and flux)
    if use_initial_positions:
        try:
            #   Get position information
            positions_flux = image.positions
            initial_positions = Table(
                names=['x_0', 'y_0', 'flux_0'],
                data=[
                    positions_flux['xcentroid'],
                    positions_flux['ycentroid'],
                    positions_flux['flux'],
                ]
            )
        except RuntimeError:
            #   If positions and fluxes are not available,
            #   those will need to be determined. Set
            #   switch accordingly.
            use_initial_positions = False

    #   Set output and plot identification string
    identification_str = f"{image.pd}-{filter_}"

    #   Get background RMS
    background_rms = image.std_rms

    #   Get ePSF
    epsf = image.epsf

    output_str = f"Performing the actual PSF photometry (" \
                 f"{identification_str} image)"
    if terminal_logger is not None:
        terminal_logger.add_to_cache(output_str, indent=indent)
    else:
        terminal_output.print_to_terminal(output_str, indent=indent)

    #  Set up all necessary classes
    if finder_method == 'IRAF':
        #   IRAF finder
        finder = IRAFStarFinder(
            threshold=multiplier_background_rms * background_rms,
            fwhm=sigma_object_psf * gaussian_sigma_to_fwhm,
            minsep_fwhm=0.01,
            roundhi=5.0,
            roundlo=-5.0,
            sharplo=0.0,
            sharphi=2.0,
        )
    elif finder_method == 'DAO':
        #   DAO finder
        finder = DAOStarFinder(
            fwhm=sigma_object_psf * gaussian_sigma_to_fwhm,
            threshold=multiplier_background_rms * background_rms,
            exclude_border=True,
        )
    else:
        raise RuntimeError(
            f"{style.Bcolors.FAIL} \nExtraction method ({finder_method}) "
            f"not valid: use either IRAF or DAO {style.Bcolors.ENDC}"
        )
    #   Fitter used
    fitter = LevMarLSQFitter()

    #   Make sure the size of the extraction region is uneven
    if size_epsf_region % 2 == 0:
        size_extraction_region = size_epsf_region + 1
    else:
        size_extraction_region = size_epsf_region

    #   Number of iterations
    n_iterations = 1

    #   Set up sigma clipping
    if rm_background:
        sigma_clip = SigmaClip(sigma=sigma_background)
        mmm_bkg = MMMBackground(sigma_clip=sigma_clip)
    else:
        mmm_bkg = None

    try:
        #   DAO grouper
        dao_group = DAOGroup(
            multiplier_dao_grouper * sigma_object_psf * gaussian_sigma_to_fwhm
        )

        #  Set up the overall class to extract the data
        photometry = IterativelySubtractedPSFPhotometry(
            finder=finder,
            group_maker=dao_group,
            bkg_estimator=mmm_bkg,
            psf_model=epsf,
            fitter=fitter,
            niters=n_iterations,
            fitshape=(size_extraction_region, size_extraction_region),
            aperture_radius=(size_extraction_region - 1) / 2
        )

        #   Extract the photometry and make a table
        if use_initial_positions:
            result_tbl = photometry(image=data, init_guesses=initial_positions)
        else:
            result_tbl = photometry(image=data)
    except RuntimeError as e:
        if multiplier_dao_grouper != 1.:
            terminal_output.print_to_terminal(
                "IterativelySubtractedPSFPhotometry failed. "
                "Will try again with 'multi_grouper' set to 1...",
                indent=indent,
                style_name='WARNING',
            )
            multiplier_dao_grouper = 1.
            #   DAO grouper
            dao_group = DAOGroup(
                multiplier_dao_grouper * sigma_object_psf * gaussian_sigma_to_fwhm
            )

            #  Set up the overall class to extract the data
            photometry = IterativelySubtractedPSFPhotometry(
                finder=finder,
                group_maker=dao_group,
                bkg_estimator=mmm_bkg,
                psf_model=epsf,
                fitter=fitter,
                niters=n_iterations,
                fitshape=(size_extraction_region, size_extraction_region),
                aperture_radius=(size_extraction_region - 1) / 2
            )

            #   Extract the photometry and make a table
            if use_initial_positions:
                result_tbl = photometry(
                    image=data,
                    init_guesses=initial_positions,
                )
            else:
                result_tbl = photometry(image=data)
        else:
            terminal_output.print_to_terminal(
                "IterativelySubtractedPSFPhotometry failed. "
                "No recovery possible.",
                indent=0,
                style_name='ERROR'
            )
            raise e

    #   Check if result table contains a 'flux_unc' column
    #   For some reason, it's missing for some extractions....
    if 'flux_unc' not in result_tbl.colnames:
        #   Calculate a very, very rough approximation of the uncertainty
        #   by means of the actual extraction result 'flux_fit' and the
        #   early estimate 'flux_0'
        estimated_uncertainty = np.absolute(
            result_tbl['flux_fit'] - result_tbl['flux_0']
        )
        result_tbl.add_column(estimated_uncertainty, name='flux_unc')

    #   Clean output for objects with NANs in uncertainties
    try:
        uncertainty_mask = np.invert(np.isnan(result_tbl['flux_unc'].value))
        result_tbl = result_tbl[uncertainty_mask]
    except:
        raise RuntimeError(
            f"{style.Bcolors.FAIL} \nProblem with cleanup of NANs in "
            f"uncertainties... {style.Bcolors.ENDC}"
        )

    #   Clean output for objects with negative uncertainties
    try:
        bad_results = np.where(result_tbl['flux_fit'].data < 0.)
        result_tbl.remove_rows(bad_results)
        n_bad_objects = np.size(bad_results)
        if strict_cleaning_results:
            bad_results = np.where(result_tbl['flux_unc'].data < 0.)
            n_bad_objects += len(bad_results)
            result_tbl.remove_rows(bad_results)
    except:
        raise RuntimeError(
            f"{style.Bcolors.FAIL} \nProblem with cleanup of negative "
            f"uncertainties... {style.Bcolors.ENDC}"
        )

    #   Clean output for objects with negative pixel coordinates
    try:
        bad_results = np.where(result_tbl['x_fit'].data < 0.)
        n_bad_objects += np.size(bad_results)
        result_tbl.remove_rows(bad_results)
        bad_results = np.where(result_tbl['y_fit'].data < 0.)
        n_bad_objects += np.size(bad_results)
        result_tbl.remove_rows(bad_results)
    except:
        raise RuntimeError(
            f"{style.Bcolors.FAIL} \nProblem with cleanup of negative pixel "
            f"coordinates... {style.Bcolors.ENDC}"
        )

    if n_bad_objects != 0:
        out_str = f"{n_bad_objects} objects removed because of poor quality"
        if terminal_logger is not None:
            terminal_logger.add_to_cache(out_str, indent=indent + 1)
        else:
            terminal_output.print_to_terminal(out_str, indent=indent + 1)

    try:
        n_stars = len(result_tbl['flux_fit'].data)
    except:
        raise RuntimeError(
            f"{style.Bcolors.FAIL} \nTable produced by "
            "IterativelySubtractedPSFPhotometry is empty after cleaning up "
            "of objects with negative pixel coordinates and negative "
            f"uncertainties {style.Bcolors.ENDC}"
        )

    out_str = f"{n_stars} good stars extracted from the image"
    if terminal_logger is not None:
        terminal_logger.add_to_cache(
            out_str,
            indent=indent + 1,
            style_name='OK',
        )
    else:
        terminal_output.print_to_terminal(
            out_str,
            indent=indent + 1,
            style_name='OK'
        )

    #   Remove objects that are too close to the image edges
    result_tbl = utilities.rm_edge_objects(
        result_tbl,
        data,
        int((size_extraction_region - 1) / 2),
        terminal_logger=terminal_logger,
    )

    #   Write table
    filename = 'table_photometry_{}_PSF.dat'.format(identification_str)
    result_tbl.write(
        output_path / 'tables' / filename,
        format='ascii',
        overwrite=True,
    )

    #  Make residual image
    residual_image = photometry.get_residual_image()

    #   Add photometry and residual image to image class
    image.photometry = result_tbl
    image.residual_image = residual_image


def compute_photometric_uncertainties(flux_variance, aperture_area,
                                      annulus_area, uncertainty_background,
                                      gain=1.0):
    """
        This function is largely borrowed from the Space Telescope Science
        Institute's wfc3_photometry package:

        https://github.com/spacetelescope/wfc3_photometry

        It computes the flux errors using the DAOPHOT style computation:

        err = sqrt (Poisson_noise / gain
            + ap_area * stdev**2
            + ap_area**2 * stdev**2 / nsky)

        Parameters
        ----------
        flux_variance             : `numpy.ndarray`
            Extracted aperture flux data or the error^2 of the extraction
            if available -> proxy for the Poisson noise

        aperture_area             : `float`
            Photometric aperture area

        annulus_area              : `float`
            Sky annulus area

        uncertainty_background    : `numpy.ndarray`
            Uncertainty in the sky measurement

        gain                        : `float`, optional
            Electrons per ADU
            Default is ``1.0``. Usually we already work with gain corrected
            data.
    """

    #   Calculate flux error as above
    bg_variance_terms = ((aperture_area * uncertainty_background ** 2.) *
                         (1. + aperture_area / annulus_area))
    variance = flux_variance / gain + bg_variance_terms
    flux_error = variance ** .5

    return flux_error


def define_apertures(image, aperture_radius, inner_annulus_radius,
                     outer_annulus_radius, unit_radii):
    """
        Define stellar and background apertures

        Parameters
        ----------
        image                   : `image.class`
            Image class with all image specific properties

        aperture_radius         : `float`
            Radius of the stellar aperture

        inner_annulus_radius    : `float`
            Inner radius of the background annulus

        outer_annulus_radius    : `float`
            Outer radius of the background annulus

        unit_radii              : `string`
            Unit of the radii above. Permitted values are ``pixel``
            and ``arcsec``.

        Returns
        -------
        aperture                : `photutils.aperture.CircularAperture`
            Stellar aperture

        annulus_aperture        : `photutils.aperture.CircularAnnulus`
            Background annulus
    """
    #   Get position information
    tbl = image.positions

    #   Extract positions and prepare a position list
    try:
        x_positions = tbl['x_fit']
        y_positions = tbl['y_fit']
    except:
        x_positions = tbl['xcentroid']
        y_positions = tbl['ycentroid']
    positions = list(zip(x_positions, y_positions))

    #   Check unit of radii
    if unit_radii not in ['pixel', 'arcsec']:
        raise RuntimeError(
            f"{style.Bcolors.FAIL} \nUnit of the aperture radii not valid: "
            f"set it either to pixel or arcsec {style.Bcolors.ENDC}"
        )

    #   Convert radii in arcsec to pixel
    #   (this part is prone to errors and needs to be rewritten)
    pixel_scale = image.pixscale
    if pixel_scale is not None and unit_radii == 'arcsec':
        aperture_radius = aperture_radius / pixel_scale
        inner_annulus_radius = inner_annulus_radius / pixel_scale
        outer_annulus_radius = outer_annulus_radius / pixel_scale

    #   Make stellar aperture
    aperture = CircularAperture(positions, r=aperture_radius)

    #   Make background annulus
    annulus_aperture = CircularAnnulus(
        positions,
        r_in=inner_annulus_radius,
        r_out=outer_annulus_radius,
    )

    return aperture, annulus_aperture


def background_simple(image, annulus_aperture):
    """
        Calculate background from annulus

        Parameters
        ----------
        image               : `image.class`
            Image class with all image specific properties

        annulus_aperture    : `photutils.aperture.CircularAnnulus`
            Background annulus

        Returns
        -------
        bkg_median          : `float`
            Median of the background

        bkg_standard_deviation           : `float`
            Standard deviation of the background
    """
    bkg_median = []
    bkg_standard_deviation = []

    #   Calculate mask from background annulus
    annulus_masks = annulus_aperture.to_mask(method='center')

    #   Loop over all masks
    for mask in annulus_masks:
        #   Extract annulus data
        annulus_data = mask.multiply(image.get_data())

        #   Convert annulus data to 1D
        annulus_data_1d = annulus_data[mask.data > 0]

        #   Sigma clipping
        _, median, standard_deviation = sigma_clipped_stats(annulus_data_1d)

        #   Add to list
        bkg_median.append(median)
        bkg_standard_deviation.append(standard_deviation)

    #   Convert to numpy array
    bkg_median = np.array(bkg_median)
    bkg_standard_deviation = np.array(bkg_standard_deviation)

    return bkg_median, bkg_standard_deviation


def extraction_aperture(image, radius_aperture, inner_annulus_radius,
                        outer_annulus_radius, radii_unit='pixel',
                        background_estimate_simple=False,
                        plot_aperture_positions=False, terminal_logger=None,
                        indent=2):
    """
        Perform aperture photometry using the photutils aperture package

        Parameters
        ----------
        image                       : `image.class`
            Image class with all image specific properties

        radius_aperture             : `float`
            Radius of the stellar aperture

        inner_annulus_radius        : `float`
            Inner radius of the background annulus

        outer_annulus_radius        : `float`
            Outer radius of the background annulus

        radii_unit                  : `string`, optional
            Unit of the radii above. Permitted values are ``pixel`` and
            ``arcsec``.
            Default is ``pixel``.

        background_estimate_simple  : `boolean`, optional
            If True the background will be extract by a simple algorithm that
            calculates the median within the background annulus. If False the
            background will be extracted using
            photutils.aperture.aperture_photometry.
            Default is ``False``.

        plot_aperture_positions     : `boolean`, optional
            IF true a plot showing the apertures in relation to image is
            created.
            Default is ``False``.

        terminal_logger             : `terminal_output.TerminalLog` or None, optional
            Logger object. If provided, the terminal output will be directed
            to this object.
            Default is ``None``.

        indent                      : `integer`, optional
            Indentation for the console output lines
            Default is ``2``.
    """
    #   Load image data and uncertainty
    ccd = image.read_image()
    data = ccd.data
    uncertainty = ccd.uncertainty.array

    #   Get filter
    filter_ = image.filt

    if terminal_logger is not None:
        terminal_logger.add_to_cache(
            f"Performing aperture photometry ({filter_} image)",
            indent=indent,
        )
    else:
        terminal_output.print_to_terminal(
            f"Performing aperture photometry ({filter_} image)",
            indent=indent,
        )

    ###
    #   Define apertures
    #
    aperture, annulus_aperture = define_apertures(
        image,
        radius_aperture,
        inner_annulus_radius,
        outer_annulus_radius,
        radii_unit,
    )

    ###
    #   Extract photometry
    #
    #   Extract aperture
    photometry_tbl = aperture_photometry(
        data,
        aperture,
        mask=ccd.mask,
        error=uncertainty,
    )

    #   Extract background and calculate median - extract background aperture
    if background_estimate_simple:
        bkg_median, bkg_err = background_simple(image, annulus_aperture)

        #   Add median background to the output table
        photometry_tbl['annulus_median'] = bkg_median

        #   Calculate background for the apertures add to the output table
        photometry_tbl['aper_bkg'] = bkg_median * aperture.area
    else:
        bkg_phot = aperture_photometry(
            data,
            annulus_aperture,
            mask=ccd.mask,
            error=uncertainty,
        )

        #   Calculate aperture background and the corresponding error
        photometry_tbl['aper_bkg'] = (bkg_phot['aperture_sum']
                                      * aperture.area / annulus_aperture.area)

        photometry_tbl['aper_bkg_err'] = (bkg_phot['aperture_sum_err']
                                          * aperture.area / annulus_aperture.area)

        bkg_err = photometry_tbl['aper_bkg_err']

    #   Subtract background from aperture flux and add it to the
    #   output table
    photometry_tbl['aper_sum_bkgsub'] = (photometry_tbl['aperture_sum']
                                         - photometry_tbl['aper_bkg'])

    #   Define flux column
    #   (necessary to have the same column names for aperture and PSF
    #   photometry)
    photometry_tbl['flux_fit'] = photometry_tbl['aper_sum_bkgsub']

    # Error estimate
    if uncertainty is not None:
        err_column = photometry_tbl['aperture_sum_err']
    else:
        err_column = photometry_tbl['flux_fit'] ** 0.5

    photometry_tbl['flux_unc'] = compute_photometric_uncertainties(
        err_column,
        aperture.area,
        annulus_aperture.area,
        bkg_err,
    )

    #   Rename position columns
    photometry_tbl.rename_column('xcenter', 'x_fit')
    photometry_tbl.rename_column('ycenter', 'y_fit')

    #   Convert distance/radius to the border to pixel.
    if radii_unit == 'pixel':
        required_distance_to_edge = int(outer_annulus_radius)
    elif radii_unit == 'arcsec':
        pixel_scale = image.pixscale
        required_distance_to_edge = int(
            round(outer_annulus_radius / pixel_scale)
        )
    else:
        raise RuntimeError(
            f"{style.Bcolors.FAIL} \nException in aperture_extract(): '"
            f"\n'r_unit ({radii_unit}) not known -> Exit {style.Bcolors.ENDC}"
        )

    #   Remove objects that are too close to the image edges
    photometry_tbl = utilities.rm_edge_objects(
        photometry_tbl,
        data,
        required_distance_to_edge,
        terminal_logger=terminal_logger,
    )

    #   Remove negative flux values as they are not physical
    flux = np.array(photometry_tbl['flux_fit'])
    mask = np.where(flux > 0.)
    photometry_tbl = photometry_tbl[mask]

    #   Add photometry to image class
    image.photometry = photometry_tbl

    ###
    #   Plot star map with aperture overlay
    #
    if plot_aperture_positions:
        plot.plot_apertures(
            image.outpath.name,
            data,
            aperture,
            annulus_aperture,
            f'{filter_}_{image.pd}',
        )

    #   Number of stars
    n_objects = len(flux)

    #   Useful info
    if terminal_logger is not None:
        terminal_logger.add_to_cache(
            f"{n_objects} good objects extracted from the image",
            indent=indent + 1,
            style_name='OK',
        )
    else:
        terminal_output.print_to_terminal(
            f"{n_objects} good objects extracted from the image",
            indent=indent + 1,
            style_name='OK',
        )


#   TODO: Move to correlation
def correlate_ensemble_images(img_ensemble, max_pixel_between_objects=3.,
                              own_correlation_option=1,
                              cross_identification_limit=1,
                              reference_obj_ids=None,
                              n_allowed_non_detections_object=1,
                              expected_bad_image_fraction=1.0,
                              protect_reference_obj=True,
                              correlation_method='astropy',
                              separation_limit=2. * u.arcsec):
    """
        Correlate object positions from all stars in the image ensemble to
        identify those objects that are visible on all images

        Parameters
        ----------
        img_ensemble                    : `image ensemble`
            Ensemble of images, e.g., taken in one filter

        max_pixel_between_objects       : `float`, optional
            Maximal distance between two objects in Pixel
            Default is ``3``.

        own_correlation_option          : `integer`, optional
            Option for the srcor correlation function
            Default is ``1``.

        cross_identification_limit      : `integer`, optional
            Cross-identification limit between multiple objects in the current
            image and one object in the reference image. The current image is
            rejected when this limit is reached.
            Default is ``1``.

        reference_obj_ids               : `list` of `integer` or None, optional
            IDs of the reference objects. The reference objects will not be
            removed from the list of objects.
            Default is ``None``.

        n_allowed_non_detections_object : `integer`, optional
            Maximum number of times an object may not be detected in an image.
            When this limit is reached, the object will be removed.
            Default is ``i`.

        expected_bad_image_fraction     : `float`, optional
            Fraction of low quality images, i.e. those images for which a
            reduced number of objects with valid source positions are expected.
            Default is ``1.0``.

        protect_reference_obj           : `boolean`, optional
            If ``False`` also reference objects will be rejected, if they do
            not fulfill all criteria.
            Default is ``True``.

        correlation_method              : `string`, optional
            Correlation method to be used to find the common objects on
            the images.
            Possibilities: ``astropy``, ``own``
            Default is ``astropy``.

        separation_limit                : `astropy.units`, optional
            Allowed separation between objects.
            Default is ``2.*u.arcsec``.
    """
    #   Number of images
    n_images = len(img_ensemble.image_list)

    #   Set proxy image position IDs
    image_ids_arr = np.arange(n_images)

    terminal_output.print_to_terminal(
        f"Correlate results from the images ({image_ids_arr})",
        indent=1,
    )

    #   Get WCS
    wcs = img_ensemble.wcs

    #   Extract pixel positions of the objects
    x, y, n_objects = img_ensemble.get_object_positions_pixel()

    # #   Correlate the object positions from the images
    # #   -> find common objects
    correlation_index, new_reference_image_id, rejected_images, _ = correlate.correlate_datasets(
        x,
        y,
        wcs,
        n_objects,
        n_images,
        reference_image_id=img_ensemble.reference_image_id,
        reference_obj_ids=reference_obj_ids,
        n_allowed_non_detections_object=n_allowed_non_detections_object,
        protect_reference_obj=protect_reference_obj,
        separation_limit=separation_limit,
        max_pixel_between_objects=max_pixel_between_objects,
        expected_bad_image_fraction=expected_bad_image_fraction,
        own_correlation_option=own_correlation_option,
        cross_identification_limit=cross_identification_limit,
        correlation_method=correlation_method,
    )

    #   Remove "bad" images from image IDs
    image_ids_arr = np.delete(image_ids_arr, rejected_images, 0)

    #   Remove images that are rejected (bad images) during the correlation process.
    img_ensemble.image_list = [img_ensemble.image_list[i] for i in image_ids_arr]
    # img_ensemble.image_list = np.delete(img_list, reject)
    img_ensemble.nfiles = len(image_ids_arr)
    img_ensemble.reference_image_id = new_reference_image_id

    #   Limit the photometry tables to common objects.
    for j, image in enumerate(img_ensemble.image_list):
        image.photometry = image.photometry[correlation_index[j, :]]


#   TODO: Move to correlation
def correlate_ensembles(
        image_container, filter_list, max_pixel_between_objects=3.,
        own_correlation_option=1, cross_identification_limit=1,
        reference_ensemble_id=0, n_allowed_non_detections_object=1,
        expected_bad_image_fraction=1.0, protect_reference_obj=True,
        correlation_method='astropy', separation_limit=2. * u.arcsec,
        ra_object=None, dec_object=None, ra_unit=u.deg, dec_unit=u.deg,
        force_correlation_calibration_objects=False, verbose=False):
    """
        Correlate star lists from the stacked images of all filters to find
        those stars that are visible on all images -> write calibrated CMD

        Parameters
        ----------
        image_container                         : `image.container`
            Container object with image ensemble objects for each filter

        filter_list                             : `list` or `set` of `string`
            List with filter identifiers.

        max_pixel_between_objects               : `float`, optional
            Maximal distance between two objects in Pixel
            Default is ``3``.

        own_correlation_option                  : `integer`, optional
            Option for the srcor correlation function
            Default is ``1``.

        cross_identification_limit              : `integer`, optional
            Cross-identification limit between multiple objects in the current
            image and one object in the reference image. The current image is
            rejected when this limit is reached.
            Default is ``1``.

        reference_ensemble_id                   : `integer`, optional
            ID of the reference image
            Default is ``0``.

        n_allowed_non_detections_object         : `integer`, optional
            Maximum number of times an object may not be detected in an image.
            When this limit is reached, the object will be removed.
            Default is ``i`.

        expected_bad_image_fraction             : `float`, optional
            Fraction of low quality images, i.e. those images for which a
            reduced number of objects with valid source positions are expected.
            Default is ``1.0``.

        protect_reference_obj                   : `boolean`, optional
            If ``False`` also reference objects will be rejected, if they do
            not fulfill all criteria.
            Default is ``True``.

        correlation_method                      : `string`, optional
            Correlation method to be used to find the common objects on
            the images.
            Possibilities: ``astropy``, ``own``
            Default is ``astropy``.

        separation_limit                        : `astropy.units`, optional
            Allowed separation between objects.
            Default is ``2.*u.arcsec``.

        ra_object                               : `float`, optional
            Right ascension of the object
            Default is ``None``

        dec_object                              : `float`, optional
            Declination of the object
            Default is ``None``

        ra_unit                                 : `astropy.unit`, optional
            Right ascension unit
            Default is ``u.deg``.

        dec_unit                                : `astropy.unit`, optional
            Declination unit
            Default is ``u.deg``.

        force_correlation_calibration_objects   : `boolean`, optional
            If ``True`` the correlation between the already correlated
            ensembles and the calibration data will be enforced.
            Default is ``False``

        verbose                                 : `boolean`, optional
            If True additional output will be printed to the command line.
            Default is ``False``.
    """
    terminal_output.print_to_terminal(
        "Correlate image ensembles",
        indent=1,
    )

    #   Get image ensembles
    ensemble_dict = image_container.get_ensembles(filter_list)
    ensemble_keys = list(ensemble_dict.keys())

    #   Define variables
    n_object_all_images_list = []
    x_pixel_positions_all_images = []
    y_pixel_positions_all_images = []
    wcs_list_ensemble = []

    #   Number of objects in each table/image
    reference_obj_id = []
    for id_ensemble, ensemble in enumerate(ensemble_dict.values()):
        wcs_list_ensemble.append(ensemble.wcs)

        _x = ensemble.image_list[0].photometry['x_fit']
        x_pixel_positions_all_images.append(_x)
        y_pixel_positions_all_images.append(
            ensemble.image_list[0].photometry['y_fit']
        )
        n_object_all_images_list.append(len(_x))

        #   Check if reference object is set
        if id_ensemble == reference_ensemble_id:
            reference_obj_id = getattr(ensemble, 'variable_id', [])

    #   Max. number of objects
    n_objects_max = np.max(n_object_all_images_list)

    #   Number of image ensembles
    n_ensembles = len(x_pixel_positions_all_images)

    #   Correlate the object positions from the images
    #   -> find common objects
    correlation_index, _, rejected_ensembles, _ = correlate.correlate_datasets(
        x_pixel_positions_all_images,
        y_pixel_positions_all_images,
        wcs_list_ensemble[reference_ensemble_id],
        n_objects_max,
        n_ensembles,
        dataset_type='ensemble',
        reference_image_id=reference_ensemble_id,
        reference_obj_ids=reference_obj_id,
        n_allowed_non_detections_object=n_allowed_non_detections_object,
        protect_reference_obj=protect_reference_obj,
        separation_limit=separation_limit,
        advanced_cleanup=False,
        max_pixel_between_objects=max_pixel_between_objects,
        expected_bad_image_fraction=expected_bad_image_fraction,
        own_correlation_option=own_correlation_option,
        cross_identification_limit=cross_identification_limit,
        correlation_method=correlation_method,
    )

    #   Remove "bad"/rejected ensembles
    for ensemble_rejected in rejected_ensembles:
        ensemble_dict.pop(ensemble_keys[ensemble_rejected])

    #   Re-identify position of the variable star
    terminal_output.print_to_terminal(
        "Identify the variable star",
    )

    #   TODO: Convert ra_object and dec_object to lists -> allow multiple objects
    object_ids = []
    for id_ensemble, ensemble in enumerate(ensemble_dict.values()):
        if id_ensemble == reference_ensemble_id:
            object_id, count, _, _ = correlate.identify_star_in_dataset(
                ensemble.image_list[0].photometry['x_fit'],
                ensemble.image_list[0].photometry['y_fit'],
                ra_object,
                dec_object,
                ensemble.wcs,
                separation_limit=separation_limit,
                max_pixel_between_objects=max_pixel_between_objects,
                own_correlation_option=own_correlation_option,
                verbose=verbose,
            )
            object_ids.append(object_id)

            #   Check if variable star was detected
            if count == 0:
                raise RuntimeError(
                    f"{style.Bcolors.FAIL} \tERROR: The variable "
                    "star was not detected in the reference image.\n"
                    f"\t-> EXIT {style.Bcolors.ENDC}"
                )

    #   Set new object ID
    for ensemble in ensemble_dict.values():
        ensemble.variable_id = object_ids

    #   TODO: Check this! If the ensemble is used multiple times, such as
    #    multiple filter combinations, this might less common objects, since
    #    some were removed in a previous iteration step
    #    =>  Should be save now
    #   Limit the photometry tables to common objects.
    for j, ensemble in enumerate(ensemble_dict.values()):
        for image in ensemble.image_list:
            image.photometry = image.photometry[correlation_index[j, :]]

    #   Check if correlation with calibration data is necessary
<<<<<<< HEAD
    if image_container.inds is None or force_correlation_calibration_objects:
        calibration_tbl = image_container.calib_tbl
        column_names = image_container.column_names
=======
    calibration_parameters = getattr(image_container, 'CalibParameters', None)

    if calibration_parameters is not None and calibration_parameters.inds is None or force_correlation_calibration_objects:
        print('IN calibration correlation')
        calibration_tbl = calibration_parameters.calib_tbl
        column_names = calibration_parameters.column_names
>>>>>>> 73a81741

        #   Convert coordinates of the calibration stars to SkyCoord object
        calibration_object_coordinates = SkyCoord(
            calibration_tbl[column_names['ra']].data,
            calibration_tbl[column_names['dec']].data,
            unit=(ra_unit, dec_unit),
            frame="icrs"
        )

        #   Correlate with calibration stars
        calibration_tbl, index_obj_instrument = calib.correlate_with_calibration_objects(
            list(ensemble_dict.values())[reference_ensemble_id],
            calibration_object_coordinates,
            calibration_tbl,
            filter_list,
            column_names,
            correlation_method=correlation_method,
            separation_limit=separation_limit,
            max_pixel_between_objects=max_pixel_between_objects,
            own_correlation_option=own_correlation_option,
<<<<<<< HEAD
            # id_object=ensemble_dict.values()[reference_ensemble_id].variable_id,
=======
            id_object=list(ensemble_dict.values())[reference_ensemble_id].variable_id,
>>>>>>> 73a81741
        )

        calibration_parameters.calib_tbl = calibration_tbl
        calibration_parameters.inds = index_obj_instrument


#   TODO: Check were this is used and if it is still functional, rename
def correlate_preserve_calibration_objects(image_ensemble, filter_list,
                                           calib_method='APASS',
                                           magnitude_range=(0., 18.5),
                                           vizier_dict=None, calib_file=None,
                                           max_pixel_between_objects=3,
                                           own_correlation_option=1,
                                           verbose=False,
                                           cross_identification_limit=1,
                                           reference_image_id=0,
                                           n_allowed_non_detections_object=1,
                                           expected_bad_image_fraction=1.0,
                                           protect_reference_obj=True,
                                           plot_only_reference_starmap=True,
                                           correlation_method='astropy',
                                           separation_limit=2. * u.arcsec):
    """
        Correlate results from all images, while preserving the calibration
        stars

        Parameters
        ----------
        image_ensemble                  : `image.ensemble` object
            Ensemble class object with all image data taken in a specific
            filter

        filter_list                     : `list` with `strings`
            Filter list

        calib_method                    : `string`, optional
            Calibration method
            Default is ``APASS``.

        magnitude_range                 : `tuple` or `float`, optional
            Magnitude range
            Default is ``(0.,18.5)``.

        vizier_dict                     : `dictionary` or None, optional
            Identifiers of catalogs, containing calibration data
            Default is ``None``.

        calib_file                      : `string`, optional
            Path to the calibration file
            Default is ``None``.

        max_pixel_between_objects       : `float`, optional
            Maximal distance between two objects in Pixel
            Default is ``3``.

        own_correlation_option          : `integer`, optional
            Option for the srcor correlation function
            Default is ``1``.

        verbose                         : `boolean`, optional
            If True additional output will be printed to the command line.
            Default is ``False``.

        cross_identification_limit      : `integer`, optional
            Cross-identification limit between multiple objects in the current
            image and one object in the reference image. The current image is
            rejected when this limit is reached.
            Default is ``1``.

        reference_image_id              : `integer`, optional
            ID of the reference image
            Default is ``0``.

        n_allowed_non_detections_object : `integer`, optional
            Maximum number of times an object may not be detected in an image.
            When this limit is reached, the object will be removed.
            Default is ``i`.

        expected_bad_image_fraction     : `float`, optional
            Fraction of low quality images, i.e. those images for which a
            reduced number of objects with valid source positions are expected.
            Default is ``1.0``.

        protect_reference_obj           : `boolean`, optional
            If ``False`` also reference objects will be rejected, if they do
            not fulfill all criteria.
            Default is ``True``.

        plot_only_reference_starmap     : `boolean`, optional
            If True only the starmap for the reference image will be created.
            Default is ``True``.

        correlation_method              : `string`, optional
            Correlation method to be used to find the common objects on
            the images.
            Possibilities: ``astropy``, ``own``
            Default is ``astropy``.

        separation_limit                : `astropy.units`, optional
            Allowed separation between objects.
            Default is ``2.*u.arcsec``.
    """
    ###
    #   Load calibration data
    #
    calib_tbl, column_names, ra_unit = calib.load_calibration_data_table(
        image_ensemble.image_list[reference_image_id],
        filter_list,
        calibration_method=calib_method,
        magnitude_range=magnitude_range,
        vizier_dict=vizier_dict,
        path_calibration_file=calib_file,
    )

    #   Number of calibration stars
    n_calib_stars = len(calib_tbl)

    if n_calib_stars == 0:
        raise Exception(
            f"{style.Bcolors.FAIL} \nNo match between calibrations stars and "
            f"the\n extracted stars detected. -> EXIT {style.Bcolors.ENDC}"
        )

    ###
    #   Find IDs of calibration stars to ensure they are not deleted in
    #   the correlation process
    #
    #   Lists for IDs, and xy coordinates
    calib_stars_ids = []
    calib_x_pixel_positions = []
    calib_y_pixel_positions = []

    #   Loop over all calibration stars
    for k in range(0, n_calib_stars):
        #   Find the calibration star
        #   TODO: Fix this
        id_calib_star, ref_count, x_calib_star, y_calib_star = correlate.posi_obj_srcor_img(
            image_ensemble.image_list[reference_image_id],
            calib_tbl[column_names['ra']].data[k],
            calib_tbl[column_names['dec']].data[k],
            image_ensemble.wcs,
            dcr=max_pixel_between_objects,
            option=own_correlation_option,
            ra_unit=ra_unit,
            verbose=verbose,
        )
        if verbose:
            terminal_output.print_to_terminal('')

        #   Add ID and coordinates of the calibration star to the lists
        if ref_count != 0:
            calib_stars_ids.append(id_calib_star[1][0])
            calib_x_pixel_positions.append(x_calib_star)
            calib_y_pixel_positions.append(y_calib_star)
    terminal_output.print_to_terminal(
        f"{len(calib_stars_ids):d} matches",
        indent=3,
        style_name='OKBLUE',
    )
    terminal_output.print_to_terminal()

    ###
    #   Correlate the results from all images
    #
    correlate_ensemble_images(
        image_ensemble,
        max_pixel_between_objects=max_pixel_between_objects,
        own_correlation_option=own_correlation_option,
        cross_identification_limit=cross_identification_limit,
        reference_obj_ids=calib_stars_ids,
        n_allowed_non_detections_object=n_allowed_non_detections_object,
        expected_bad_image_fraction=expected_bad_image_fraction,
        protect_reference_obj=protect_reference_obj,
        correlation_method=correlation_method,
        separation_limit=separation_limit,
    )

    ###
    #   Plot image with the final positions overlaid (final version)
    #
    utilities.prepare_and_plot_starmap_from_image_ensemble(
        image_ensemble,
        calib_x_pixel_positions,
        calib_y_pixel_positions,
        plot_reference_only=plot_only_reference_starmap,
    )


#   TODO: Move to correlation
#   TODO: Generalize for multiple variable objects
def correlate_preserve_variable(image_ensemble, ra_obj, dec_obj,
                                max_pixel_between_objects=3.,
                                own_correlation_option=1,
                                cross_identification_limit=1,
                                reference_image_id=0,
                                n_allowed_non_detections_object=1,
                                expected_bad_image_fraction=1.0,
                                protect_reference_obj=True,
                                correlation_method='astropy',
                                separation_limit=2. * u.arcsec, verbose=False,
                                plot_reference_only=True):
    """
        Correlate results from all images, while preserving the variable
        star

        Parameters
        ----------
        image_ensemble                  : `image.ensemble` object
            Ensemble class object with all image data taken in a specific
            filter

        ra_obj                          : `float`
            Right ascension of the object

        dec_obj                         : `float`
            Declination of the object

        max_pixel_between_objects       : `float`, optional
            Maximal distance between two objects in Pixel
            Default is ``3``.

        own_correlation_option          : `integer`, optional
            Option for the srcor correlation function
            Default is ``1``.

        cross_identification_limit      : `integer`, optional
            Cross-identification limit between multiple objects in the current
            image and one object in the reference image. The current image is
            rejected when this limit is reached.
            Default is ``1``.

        reference_image_id              : `integer`, optional
            ID of the reference image
            Default is ``0``.

        n_allowed_non_detections_object : `integer`, optional
            Maximum number of times an object may not be detected in an image.
            When this limit is reached, the object will be removed.
            Default is ``i`.

        expected_bad_image_fraction     : `float`, optional
            Fraction of low quality images, i.e. those images for which a
            reduced number of objects with valid source positions are expected.
            Default is ``1.0``.

        protect_reference_obj           : `boolean`, optional
            If ``False`` also reference objects will be rejected, if they do
            not fulfill all criteria.
            Default is ``True``.

        correlation_method              : `string`, optional
            Correlation method to be used to find the common objects on
            the images.
            Possibilities: ``astropy``, ``own``
            Default is ``astropy``.

        separation_limit                : `astropy.units`, optional
            Allowed separation between objects.
            Default is ``2.*u.arcsec``.

        verbose                         : `boolean`, optional
            If True additional output will be printed to the command line.
            Default is ``False``.

        plot_reference_only             : `boolean`, optional
            If True only the starmap for the reference image will
            be created.
            Default is ``True``.
    """
    ###
    #   Find position of the variable star I
    #
    terminal_output.print_to_terminal(
        "Identify the variable star",
        indent=1,
    )

    variable_id, n_detections, _, _ = correlate.identify_star_in_dataset(
        image_ensemble.image_list[reference_image_id].photometry['x_fit'],
        image_ensemble.image_list[reference_image_id].photometry['y_fit'],
        ra_obj,
        dec_obj,
        image_ensemble.wcs,
        separation_limit=separation_limit,
        max_pixel_between_objects=max_pixel_between_objects,
        own_correlation_option=own_correlation_option,
        verbose=verbose,
    )

    ###
    #   Check if variable star was detected I
    #
    if n_detections == 0:
        raise RuntimeError(
            f"{style.Bcolors.FAIL} \tERROR: The variable object was not "
            f"detected in the reference image.\n\t-> EXIT{style.Bcolors.ENDC}"
        )

    ###
    #   Correlate the stellar positions from the different filter
    #
    correlate_ensemble_images(
        image_ensemble,
        max_pixel_between_objects=max_pixel_between_objects,
        own_correlation_option=own_correlation_option,
        cross_identification_limit=cross_identification_limit,
        reference_obj_ids=[variable_id],
        n_allowed_non_detections_object=n_allowed_non_detections_object,
        expected_bad_image_fraction=expected_bad_image_fraction,
        protect_reference_obj=protect_reference_obj,
        correlation_method=correlation_method,
        separation_limit=separation_limit,
    )

    ###
    #   Find position of the variable star II
    #
    terminal_output.print_to_terminal(
        "Re-identify the variable star",
        indent=1,
    )

    variable_id, n_detections, x_position_obj, y_position_obj = correlate.identify_star_in_dataset(
        image_ensemble.image_list[reference_image_id].photometry['x_fit'],
        image_ensemble.image_list[reference_image_id].photometry['y_fit'],
        ra_obj,
        dec_obj,
        image_ensemble.wcs,
        separation_limit=separation_limit,
        max_pixel_between_objects=max_pixel_between_objects,
        own_correlation_option=own_correlation_option,
        verbose=verbose,
    )

    ###
    #   Check if variable star was detected II
    #
    if n_detections == 0:
        raise RuntimeError(
            f"{style.Bcolors.FAIL} \tERROR: The variable was not detected "
            f"in the reference image.\n\t-> EXIT{style.Bcolors.ENDC}"
        )

    ###
    #   Plot image with the final positions overlaid (final version)
    #
    utilities.prepare_and_plot_starmap_from_image_ensemble(
        image_ensemble,
        [x_position_obj],
        [y_position_obj],
        plot_reference_only=plot_reference_only,
    )

    #   Add ID of the variable star to the image ensemble
    image_ensemble.variable_id = [variable_id]


def extract_multiprocessing(image_ensemble, n_cores_multiprocessing,
                            sigma_object_psf,
                            sigma_value_background_clipping=5.,
                            multiplier_background_rms=5., size_epsf_region=25,
                            fraction_epsf_stars=0.2,
                            oversampling_factor_epsf=2, max_n_iterations_epsf=7,
                            use_initial_positions_epsf=True,
                            object_finder_method='IRAF',
                            multiplier_background_rms_epsf=5.0,
                            multiplier_dao_grouper_epsf=2.0,
                            strict_cleaning_epsf_results=True,
                            minimum_n_eps_stars=25,
                            photometry_extraction_method='PSF',
                            radius_aperture=5., inner_annulus_radius=7.,
                            outer_annulus_radius=10., radii_unit='arcsec',
                            strict_epsf_checks=True,
                            identify_objects_on_image=True,
                            plots_for_all_images=False,
                            plot_for_reference_image_only=True):
    """
        Extract flux and object positions using multiprocessing

        Parameters
        ----------
        image_ensemble                  : `image.ensemble` object
            Ensemble class object with all image data taken in a specific
            filter

        n_cores_multiprocessing         : `integer`
            Number of cores to use during multiprocessing.

        sigma_object_psf                : `dictionary`
            Sigma of the objects PSF, assuming it is a Gaussian

        sigma_value_background_clipping : `float`, optional
            Sigma used for the sigma clipping of the background
            Default is ``5.``.

        multiplier_background_rms       : `float`, optional
            Multiplier for the background RMS, used to calculate the
            threshold to identify stars
            Default is ``7``.

        size_epsf_region                : `integer`, optional
            Size of the extraction region in pixel
            Default is `25``.

        fraction_epsf_stars             : `float`, optional
            Fraction of all stars that should be used to calculate the ePSF
            Default is ``0.2``.

        oversampling_factor_epsf        : `integer`, optional
            ePSF oversampling factor
            Default is ``2``.

        max_n_iterations_epsf           : `integer`, optional
            Number of ePSF iterations
            Default is ``7``.
            Default is ``7``.

        use_initial_positions_epsf      : `boolean`, optional
            If True the initial positions from a previous object
            identification procedure will be used. If False the objects
            will be identified by means of the ``method_finder`` method.
            Default is ``True``.

        object_finder_method            : `string`, optional
            Finder method DAO or IRAF
            Default is ``IRAF``.

        multiplier_background_rms_epsf  : `float`, optional
            Multiplier for the background RMS, used to calculate the
            threshold to identify stars
            Default is ``5.0``.

        multiplier_dao_grouper_epsf     : `float`, optional
            Multiplier for the DAO grouper
            Default is ``5.0``.

        strict_cleaning_epsf_results    : `boolean`, optional
            If True objects with negative flux uncertainties will be removed
            Default is ``True``.

        minimum_n_eps_stars             : `integer`, optional
            Minimal number of required ePSF stars
            Default is ``25``.

        photometry_extraction_method    : `string`, optional
            Switch between aperture and ePSF photometry.
            Possibilities: 'PSF' & 'APER'
            Default is ``PSF``.

        radius_aperture                 : `float`, optional
            Radius of the stellar aperture
            Default is ``5``.

        inner_annulus_radius            : `float`, optional
            Inner radius of the background annulus
            Default is ``7``.

        outer_annulus_radius            : `float`, optional
            Outer radius of the background annulus
            Default is ``10``.

        radii_unit                      : `string`, optional
            Unit of the radii above. Permitted values are ``pixel`` and ``arcsec``.
            Default is ``pixel``.

        strict_epsf_checks              : `boolean`, optional
            If True a stringent test of the ePSF conditions is applied.
            Default is ``True``.

        identify_objects_on_image       : `boolean`, optional
            If `True` the objects on the image will be identified. If `False`
            it is assumed that object identification was performed in advance.
            Default is ``True``.

        plots_for_all_images            : `boolean`, optional
            If True star map plots for all stars are created
            Default is ``False``.

        plot_for_reference_image_only   : `boolean`, optional
            If True a star map plots only for the reference image is created
            Default is ``True``.
    """
    #   Get filter
    filter_ = image_ensemble.filt

    ###
    #   Find the stars (via DAO or IRAF StarFinder)
    #
    if not identify_objects_on_image:
        determine_background(
            image_ensemble.ref_img,
            sigma_background=sigma_value_background_clipping,
        )

        find_stars(
            image_ensemble.ref_img,
            sigma_object_psf[filter_],
            multiplier_background_rms=multiplier_background_rms,
            method=object_finder_method,
        )

    ###
    #   Main loop: Extract stars and info from all images, using
    #              multiprocessing
    #
    #   Initialize multiprocessing object
    executor = utilities.Executor(n_cores_multiprocessing)

    #   Main loop
    for image in image_ensemble.image_list:
        #   Set positions of the reference image if required
        if not identify_objects_on_image:
            image.positions = image_ensemble.ref_img.positions

        #   Extract photometry
        executor.schedule(
            main_extract,
            args=(
                image,
                sigma_object_psf[filter_],
            ),
            kwargs={
                'multiprocessing': True,
                'sigma_value_background_clipping': sigma_value_background_clipping,
                'multiplier_background_rms': multiplier_background_rms,
                'size_epsf_region': size_epsf_region,
                'fraction_epsf_stars': fraction_epsf_stars,
                'oversampling_factor_epsf': oversampling_factor_epsf,
                'max_n_iterations_epsf': max_n_iterations_epsf,
                'use_initial_positions_epsf': use_initial_positions_epsf,
                'object_finder_method': object_finder_method,
                'multiplier_background_rms_epsf': multiplier_background_rms_epsf,
                'multiplier_dao_grouper_epsf': multiplier_dao_grouper_epsf,
                'strict_cleaning_epsf_results': strict_cleaning_epsf_results,
                'minimum_n_eps_stars': minimum_n_eps_stars,
                'strict_epsf_checks': strict_epsf_checks,
                'id_reference_image': image_ensemble.reference_image_id,
                'photometry_extraction_method': photometry_extraction_method,
                'radius_aperture': radius_aperture,
                'inner_annulus_radius': inner_annulus_radius,
                'outer_annulus_radius': outer_annulus_radius,
                'radii_unit': radii_unit,
                'identify_objects_on_image': identify_objects_on_image,
                'plots_for_all_images': plots_for_all_images,
                'plot_for_reference_image_only': plot_for_reference_image_only,
            }
        )

    #   Exit if exceptions occurred
    if executor.err is not None:
        raise RuntimeError(
            f'\n{style.Bcolors.FAIL}Extraction using multiprocessing failed '
            f'for {filter_} :({style.Bcolors.ENDC}'
        )

    #   Close multiprocessing pool and wait until it finishes
    executor.wait()

    ###
    #   Sort multiprocessing results
    #
    #   Extract results
    res = executor.res

    #   Sort observation times and images & build dictionary for the
    #   tables with the extraction results
    tmp_list = []
    for img in image_ensemble.image_list:
        for pd, tbl in res:
            if pd == img.pd:
                img.photometry = tbl
                tmp_list.append(img)

    image_ensemble.image_list = tmp_list


def main_extract(image, sigma_object_psf, multiprocessing=False,
                 sigma_value_background_clipping=5.,
                 multiplier_background_rms=5., size_epsf_region=25,
                 fraction_epsf_stars=0.2, oversampling_factor_epsf=2,
                 max_n_iterations_epsf=7, use_initial_positions_epsf=True,
                 object_finder_method='IRAF',
                 multiplier_background_rms_epsf=5.0,
                 multiplier_dao_grouper_epsf=2.0,
                 strict_cleaning_epsf_results=True, minimum_n_eps_stars=25,
                 id_reference_image=0, photometry_extraction_method='PSF',
                 radius_aperture=4., inner_annulus_radius=7.,
                 outer_annulus_radius=10., radii_unit='arcsec',
                 strict_epsf_checks=True, identify_objects_on_image=True,
                 cosmic_ray_removal=False, limiting_contrast_rm_cosmics=5.,
                 read_noise=8., sigma_clipping_value=4.5,
                 saturation_level=65535., plots_for_all_images=False,
                 plot_for_reference_image_only=True):
    """
        Main function to extract the information from the individual images

        Parameters
        ----------
        image                           : `image.class`
            Image class with all image specific properties

        sigma_object_psf                : `float`
            Sigma of the objects PSF, assuming it is a Gaussian

        multiprocessing                 : `boolean`, optional
            If True, the routine is set up to meet the requirements of
            multiprocessing, such as returning results and delayed
            output to the terminal.

        sigma_value_background_clipping : `float`, optional
            Sigma used for the sigma clipping of the background
            Default is ``5``.

        multiplier_background_rms       : `float`, optional
            Multiplier for the background RMS, used to calculate the
            threshold to identify stars
            Default is ``5``.

        size_epsf_region                : `integer`, optional
            Size of the extraction region in pixel
            Default is `25``.

        fraction_epsf_stars             : `float`, optional
            Fraction of all stars that should be used to calculate the ePSF
            Default is ``0.2``.

        oversampling_factor_epsf        : `integer`, optional
            ePSF oversampling factor
            Default is ``2``.

        max_n_iterations_epsf           : `integer`, optional
            Number of ePSF iterations
            Default is ``7``.

        use_initial_positions_epsf      : `boolean`, optional
            If True the initial positions from a previous object
            identification procedure will be used. If False the objects
            will be identified by means of the ``method_finder`` method.
            Default is ``True``.

        object_finder_method            : `string`, optional
            Finder method DAO or IRAF
            Default is ``IRAF``.

        multiplier_background_rms_epsf  : `float`, optional
            Multiplier for the background RMS, used to calculate the
            threshold to identify stars
            Default is ``5.0``.

        multiplier_dao_grouper_epsf     : `float`, optional
            Multiplier for the DAO grouper
            Default is ``5.0``.

        strict_cleaning_epsf_results    : `boolean`, optional
            If True objects with negative flux uncertainties will be removed
            Default is ``True``.

        minimum_n_eps_stars             : `integer`, optional
            Minimal number of required ePSF stars
            Default is ``25``.

        id_reference_image              : `integer`, optional
            ID of the reference image
            Default is ``0``.

        photometry_extraction_method    : `string`, optional
            Switch between aperture and ePSF photometry.
            Possibilities: 'PSF' & 'APER'
            Default is ``PSF``.

        radius_aperture                 : `float`, optional
            Radius of the stellar aperture
            Default is ``5``.

        inner_annulus_radius            : `float`, optional
            Inner radius of the background annulus
            Default is ``7``.

        outer_annulus_radius            : `float`, optional
            Outer radius of the background annulus
            Default is ``10``.

        radii_unit                      : `string`, optional
            Unit of the radii above. Permitted values are ``pixel`` and ``arcsec``.
            Default is ``pixel``.

        strict_epsf_checks              : `boolean`, optional
            If True a stringent test of the ePSF conditions is applied.
            Default is ``True``.

        identify_objects_on_image       : `boolean`, optional
            If `True` the objects on the image will be identified. If `False`
            it is assumed that object identification was performed in advance.
            Default is ``True``.

        cosmic_ray_removal              : `bool`
            If True cosmic rays will be removed from the image.
            Default is ``False``.

        limiting_contrast_rm_cosmics    : `float`, optional
            Parameter for the cosmic ray removal: Minimum contrast between
            Laplacian image and the fine structure image.
            Default is ``5``.

        read_noise                      : `float`, optional
            The read noise (e-) of the camera chip.
            Default is ``8`` e-.

        sigma_clipping_value            : `float`, optional
            Parameter for the cosmic ray removal: Fractional detection limit
            for neighboring pixels.
            Default is ``4.5``.

        saturation_level                : `float`, optional
            Saturation limit of the camera chip.
            Default is ``65535``.

        plots_for_all_images            : `boolean`, optional
            If True star map plots for all stars are created
            Default is ``False``.

        plot_for_reference_image_only   : `boolean`, optional
            If True a star map plot only for the reference image is created
            Default is ``True``.
    """
    ###
    #   Initialize output class in case of multiprocessing
    #
    if multiprocessing:
        terminal_logger = terminal_output.TerminalLog()
        terminal_logger.add_to_cache(
            f"Image: {image.pd}",
            style_name='UNDERLINE',
        )
    else:
        terminal_output.print_to_terminal(
            f"Image: {image.pd}",
            indent=2,
            style_name='UNDERLINE',
        )
        terminal_logger = None

    ###
    #   Remove cosmics (optional)
    #
    if cosmic_ray_removal:
        rm_cosmic_rays(
            image,
            limiting_contrast=limiting_contrast_rm_cosmics,
            read_noise=read_noise,
            sigma_clipping_value=sigma_clipping_value,
            saturation_level=saturation_level,
        )

    ###
    #   Estimate and remove background
    #
    determine_background(
        image,
        sigma_background=sigma_value_background_clipping,
    )

    ###
    #   Find the stars (via DAO or IRAF StarFinder)
    #
    if identify_objects_on_image:
        find_stars(
            image,
            sigma_object_psf,
            multiplier_background_rms=multiplier_background_rms,
            method=object_finder_method,
            terminal_logger=terminal_logger,
        )

    if photometry_extraction_method == 'PSF':
        #   Check size of ePSF extraction region
        if size_epsf_region % 2 == 0:
            size_epsf_region = size_epsf_region + 1

        ###
        #   Check if enough stars have been detected to allow ePSF
        #   calculations
        #
        check_epsf_stars(
            image,
            size_epsf_region=size_epsf_region,
            minimum_n_stars=minimum_n_eps_stars,
            fraction_epsf_stars=fraction_epsf_stars,
            terminal_logger=terminal_logger,
            strict_epsf_checks=strict_epsf_checks,
        )

        ###
        #   Plot images with the identified stars overlaid
        #
        if plots_for_all_images or (plot_for_reference_image_only
                                    and image.pd == id_reference_image):
            plot.starmap(
                image.outpath.name,
                image.get_data(),
                image.filt,
                image.positions,
                tbl_2=image.positions_epsf,
                label='identified stars',
                label_2='stars used to determine the ePSF',
                rts=f'Initial object identification [Image: {image.pd}]',
                name_obj=image.objname,
                wcs=image.wcs,
                terminal_logger=terminal_logger,
            )

        ###
        #   Calculate the ePSF
        #
        determine_epsf(
            image,
            size_epsf_region=size_epsf_region,
            oversampling_factor=oversampling_factor_epsf,
            max_n_iterations=max_n_iterations_epsf,
            minimum_n_stars=minimum_n_eps_stars,
            multiprocess_plots=False,
            terminal_logger=terminal_logger,
        )

        ###
        #   Plot the ePSFs
        #
        plot.plot_epsf(
            image.outpath.name,
            {f'img-{image.pd}-{image.filt}': image.epsf},
            terminal_logger=terminal_logger,
            name_obj=image.objname,
            indent=2,
        )

        ###
        #   Performing the PSF photometry
        #
        extraction_epsf(
            image,
            sigma_object_psf,
            sigma_background=sigma_value_background_clipping,
            use_initial_positions=use_initial_positions_epsf,
            finder_method=object_finder_method,
            size_epsf_region=size_epsf_region,
            multiplier_background_rms=multiplier_background_rms_epsf,
            multiplier_dao_grouper=multiplier_dao_grouper_epsf,
            strict_cleaning_results=strict_cleaning_epsf_results,
            terminal_logger=terminal_logger,
        )

        ###
        #   Plot original and residual image
        #
        plot.plot_residual(
            image.objname,
            {f'{image.filt}, Image ID: {image.pd}': image.get_data()},
            {f'{image.filt}, Image ID: {image.pd}': image.residual_image},
            image.outpath.name,
            terminal_logger=terminal_logger,
            name_object=image.objname,
            indent=2,
        )

    elif photometry_extraction_method == 'APER':
        ###
        #   Perform aperture photometry
        #
        if image.pd == id_reference_image:
            plot_aperture_positions = True
        else:
            plot_aperture_positions = False

        extraction_aperture(
            image,
            radius_aperture,
            inner_annulus_radius,
            outer_annulus_radius,
            radii_unit=radii_unit,
            plot_aperture_positions=plot_aperture_positions,
            terminal_logger=terminal_logger,
            indent=3,
        )

    else:
        raise RuntimeError(
            f"{style.Bcolors.FAIL} \nExtraction method "
            f"({photometry_extraction_method}) not "
            f"valid: use either APER or PSF {style.Bcolors.ENDC}"
        )

    #   Conversion of flux to magnitudes
    #   TODO: Move this to the calibration stage, where it makes more sense
    magnitudes, magnitudes_error = utilities.flux_to_magnitudes(
        image.photometry['flux_fit'],
        image.photometry['flux_unc'],
    )

    image.photometry['mags_fit'] = magnitudes
    image.photometry['mags_unc'] = magnitudes_error

    ###
    #   Plot images with extracted stars overlaid
    #
    if plots_for_all_images or (plot_for_reference_image_only
                                and image.pd == id_reference_image):
        utilities.prepare_and_plot_starmap(
            image,
            terminal_logger=terminal_logger,
        )

    if multiprocessing:
        terminal_logger.print_to_terminal('')
    else:
        terminal_output.print_to_terminal('')

    if multiprocessing:
        return copy.deepcopy(image.pd), copy.deepcopy(image.photometry)


def extract_flux(image_container, filter_list, object_name, image_paths,
                 output_dir, sigma_object_psf, wcs_method='astrometry',
                 force_wcs_determ=False, sigma_value_background_clipping=5.,
                 multiplier_background_rms=5., size_epsf_region=25,
                 fraction_epsf_stars=0.2, oversampling_factor_epsf=2,
                 max_n_iterations_epsf=7, use_initial_positions_epsf=True,
                 object_finder_method='IRAF',
                 multiplier_background_rms_epsf=5.0,
                 multiplier_dao_grouper_epsf=2.0,
                 strict_cleaning_epsf_results=True, minimum_n_eps_stars=25,
                 reference_image_id=0, strict_epsf_checks=True,
                 photometry_extraction_method='PSF', radius_aperture=5.,
                 inner_annulus_radius=7., outer_annulus_radius=10.,
                 radii_unit='arcsec', cosmic_ray_removal=False,
                 limiting_contrast_rm_cosmics=5., read_noise=8.,
                 sigma_clipping_value=4.5, saturation_level=65535.,
                 plots_for_all_images=False,
                 plot_for_reference_image_only=True):
    """
        Extract flux and fill the image container

        Parameters
        ----------
        image_container                 : `image.container`
            Container object with image ensemble objects for each filter

        filter_list                     : `list` of `string`
            Filter list

        object_name                     : `string`
            Name of the object

        image_paths                     : `dictionary`
            Paths to images: key - filter name; value - path

        output_dir                      : `string`
            Path, where the output should be stored.

        sigma_object_psf                : `dictionary`
            Sigma of the objects PSF, assuming it is a Gaussian

        wcs_method                      : `string`, optional
            Method that should be used to determine the WCS.
            Default is ``'astrometry'``.

        force_wcs_determ                : `boolean`, optional
            If ``True`` a new WCS determination will be calculated even if
            a WCS is already present in the FITS Header.
            Default is ``False``.

        sigma_value_background_clipping : `float`, optional
            Sigma used for the sigma clipping of the background
            Default is ``5.``.

        multiplier_background_rms       : `float`, optional
            Multiplier for the background RMS, used to calculate the
            threshold to identify stars
            Default is ``5.0``.

        size_epsf_region                : `integer`, optional
            Size of the extraction region in pixel
            Default is `25``.

        fraction_epsf_stars             : `float`, optional
            Fraction of all stars that should be used to calculate the ePSF
            Default is ``0.2``.

        oversampling_factor_epsf        : `integer`, optional
            ePSF oversampling factor
            Default is ``2``.

        max_n_iterations_epsf           : `integer`, optional
            Number of ePSF iterations
            Default is ``7``.

        use_initial_positions_epsf      : `boolean`, optional
            If True the initial positions from a previous object
            identification procedure will be used. If False the objects
            will be identified by means of the ``method_finder`` method.
            Default is ``True``.

        object_finder_method            : `string`, optional
            Finder method DAO or IRAF
            Default is ``IRAF``.

        multiplier_background_rms_epsf  : `float`, optional
            Multiplier for the background RMS, used to calculate the
            threshold to identify stars
            Default is ``5.0``.

        multiplier_dao_grouper_epsf     : `float`, optional
            Multiplier for the DAO grouper
            Default is ``5.0``.

        strict_cleaning_epsf_results    : `boolean`, optional
            If True objects with negative flux uncertainties will be removed
            Default is ``True``.

        minimum_n_eps_stars             : `integer`, optional
            Minimal number of required ePSF stars
            Default is ``25``.

        reference_image_id              : `integer`, optional
            ID of the reference image
            Default is ``0``.

        photometry_extraction_method    : `string`, optional
            Switch between aperture and ePSF photometry.
            Possibilities: 'PSF' & 'APER'
            Default is ``PSF``.

        radius_aperture                 : `float`, optional
            Radius of the stellar aperture
            Default is ``5``.

        inner_annulus_radius            : `float`, optional
            Inner radius of the background annulus
            Default is ``7``.

        outer_annulus_radius            : `float`, optional
            Outer radius of the background annulus
            Default is ``10``.

        radii_unit                      : `string`, optional
            Unit of the radii above. Permitted values are ``pixel`` and ``arcsec``.
            Default is ``arcsec``.

        strict_epsf_checks              : `boolean`, optional
            If True a stringent test of the ePSF conditions is applied.
            Default is ``True``.

        cosmic_ray_removal              : `bool`
            If True cosmic rays will be removed from the image.
            Default is ``False``.

        limiting_contrast_rm_cosmics    : `float`, optional
            Parameter for the cosmic ray removal: Minimum contrast between
            Laplacian image and the fine structure image.
            Default is ``5``.

        read_noise                      : `float`, optional
            The read noise (e-) of the camera chip.
            Default is ``8`` e-.

        sigma_clipping_value            : `float`, optional
            Parameter for the cosmic ray removal: Fractional detection limit
            for neighboring pixels.
            Default is ``4.5``.

        saturation_level                : `float`, optional
            Saturation limit of the camera chip.
            Default is ``65535``.

        plots_for_all_images            : `boolean`, optional
            If True star map plots for all stars are created
            Default is ``False``.

        plot_for_reference_image_only   : `boolean`, optional
            If True a star map plots only for the reference image [reference_image_id] is
            created
            Default is ``True``.
    """
    #   Check output directories
    checks.check_output_directories(
        output_dir,
        os.path.join(output_dir, 'tables'),
    )

    ###
    #   Loop over all filter
    #
    for filter_ in filter_list:
        terminal_output.print_to_terminal(
            f"Analyzing {filter_} images",
            style_name='HEADER',
        )

        #   Check input paths
        checks.check_file(image_paths[filter_])

        #   Initialize image ensemble object
        image_container.ensembles[filter_] = current_ensemble = ImageEnsemble(
            filter_,
            object_name,
            image_paths[filter_],
            output_dir,
        )

        ###
        #   Find the WCS solution for the image
        #
        try:
            utilities.find_wcs(
                current_ensemble,
                reference_image_id=0,
                method=wcs_method,
                force_wcs_determ=force_wcs_determ,
                indent=3,
            )
        except Exception as e:
            #   Get the WCS from one of the other filters, if they have one
            for wcs_filter in filter_list:
                wcs = getattr(
                    image_container.ensembles[wcs_filter],
                    'wcs',
                    None,
                )
                if wcs is not None:
                    current_ensemble.set_wcs(wcs)
                    terminal_output.print_to_terminal(
                        f"WCS could not be determined for filter {filter_}"
                        f"The WCS of filter {wcs_filter} will be used instead."
                        f"This could lead to problems...",
                        indent=1,
                        style_name='WARNING',
                    )
                    break
            else:
                raise RuntimeError('')

        ###
        #   Main extraction
        #
        main_extract(
            current_ensemble.image_list[reference_image_id],
            sigma_object_psf[filter_],
            sigma_value_background_clipping=sigma_value_background_clipping,
            multiplier_background_rms=multiplier_background_rms,
            size_epsf_region=size_epsf_region,
            fraction_epsf_stars=fraction_epsf_stars,
            oversampling_factor_epsf=oversampling_factor_epsf,
            max_n_iterations_epsf=max_n_iterations_epsf,
            use_initial_positions_epsf=use_initial_positions_epsf,
            object_finder_method=object_finder_method,
            multiplier_background_rms_epsf=multiplier_background_rms_epsf,
            multiplier_dao_grouper_epsf=multiplier_dao_grouper_epsf,
            strict_cleaning_epsf_results=strict_cleaning_epsf_results,
            minimum_n_eps_stars=minimum_n_eps_stars,
            strict_epsf_checks=strict_epsf_checks,
            photometry_extraction_method=photometry_extraction_method,
            radius_aperture=radius_aperture,
            inner_annulus_radius=inner_annulus_radius,
            outer_annulus_radius=outer_annulus_radius,
            radii_unit=radii_unit,
            cosmic_ray_removal=cosmic_ray_removal,
            limiting_contrast_rm_cosmics=limiting_contrast_rm_cosmics,
            read_noise=read_noise,
            sigma_clipping_value=sigma_clipping_value,
            saturation_level=saturation_level,
            plots_for_all_images=plots_for_all_images,
            plot_for_reference_image_only=plot_for_reference_image_only,
        )

    if photometry_extraction_method == 'PSF':
        ###
        #   Plot the ePSFs
        #
        p = mp.Process(
            target=plot.plot_epsf,
            args=(output_dir, image_container.get_ref_epsf(),),
        )
        p.start()

        ###
        #   Plot original and residual image
        #
        p = mp.Process(
            target=plot.plot_residual,
            args=(
                object_name,
                image_container.get_ref_img(),
                image_container.get_ref_residual_img(),
                output_dir,
            ),
            kwargs={
                'name_object': 'reference image'
            }
        )
        p.start()


def extract_flux_multi(image_container, filter_list, object_name, image_paths,
                       output_dir, sigma_object_psf, ra_obj, dec_obj,
                       n_cores_multiprocessing=6, wcs_method='astrometry',
                       force_wcs_determ=False,
                       sigma_value_background_clipping=5.,
                       multiplier_background_rms=5., size_epsf_region=25,
                       fraction_epsf_stars=0.2, oversampling_factor_epsf=2,
                       max_n_iterations_epsf=7, object_finder_method='IRAF',
                       multiplier_background_rms_epsf=5.0,
                       multiplier_dao_grouper_epsf=2.0,
                       strict_cleaning_epsf_results=True,
                       minimum_n_eps_stars=25, strict_epsf_checks=True,
                       photometry_extraction_method='PSF', radius_aperture=5.,
                       inner_annulus_radius=7., outer_annulus_radius=10.,
                       radii_unit='arcsec', max_pixel_between_objects=3.,
                       own_correlation_option=1, cross_identification_limit=1,
                       reference_image_id=0, n_allowed_non_detections_object=1,
                       expected_bad_image_fraction=1.0,
                       protect_reference_obj=True,
                       correlation_method='astropy',
                       separation_limit=2. * u.arcsec, verbose=False,
                       identify_objects_on_image=True,
                       plots_for_all_images=False,
                       plot_for_reference_image_only=True):
    """
        Extract flux from multiple images per filter and add results to
        the image container

        Parameters
        ----------
        image_container                 : `image.container`
            Container object with image ensemble objects for each filter

        filter_list                     : `list` of `string`
            Filter list

        object_name                     : `string`
            Name of the object

        image_paths                     : `dictionary`
            Paths to images: key - filter name; value - path

        output_dir                      : `string`
            Path, where the output should be stored.

        sigma_object_psf                : `dictionary`
            Sigma of the objects PSF, assuming it is a Gaussian

        ra_obj                          : `float`
            Right ascension of the object

        dec_obj                         : `float`
            Declination of the object

        n_cores_multiprocessing         : `integer`, optional
            Number of cores to use for multicore processing
            Default is ``6``.

        wcs_method                      : `string`, optional
            Method that should be used to determine the WCS.
            Default is ``'astrometry'``.

        force_wcs_determ                : `boolean`, optional
            If ``True`` a new WCS determination will be calculated even if
            a WCS is already present in the FITS Header.
            Default is ``False``.

        sigma_value_background_clipping : `float`, optional
            Sigma used for the sigma clipping of the background
            Default is ``5.``.

        multiplier_background_rms       : `float`, optional
            Multiplier for the background RMS, used to calculate the
            threshold to identify stars
            Default is ``7``.

        size_epsf_region                : `integer`, optional
            Size of the extraction region in pixel
            Default is `25``.

        fraction_epsf_stars             : `float`, optional
            Fraction of all stars that should be used to calculate the ePSF
            Default is ``0.2``.

        oversampling_factor_epsf        : `integer`, optional
            ePSF oversampling factor
            Default is ``2``.

        max_n_iterations_epsf           : `integer`, optional
            Number of ePSF iterations
            Default is ``7``.

        object_finder_method            : `string`, optional
            Finder method DAO or IRAF
            Default is ``IRAF``.

        multiplier_background_rms_epsf  : `float`, optional
            Multiplier for the background RMS, used to calculate the
            threshold to identify stars
            Default is ``5.0``.

        multiplier_dao_grouper_epsf     : `float`, optional
            Multiplier for the DAO grouper
            Default is ``5.0``.

        strict_cleaning_epsf_results    : `boolean`, optional
            If True objects with negative flux uncertainties will be removed
            Default is ``True``.

        minimum_n_eps_stars             : `integer`, optional
            Minimal number of required ePSF stars
            Default is ``25``.

        photometry_extraction_method    : `string`, optional
            Switch between aperture and ePSF photometry.
            Possibilities: 'PSF' & 'APER'
            Default is ``PSF``.

        radius_aperture                 : `float`, optional
            Radius of the stellar aperture
            Default is ``5``.

        inner_annulus_radius            : `float`, optional
            Inner radius of the background annulus
            Default is ``7``.

        outer_annulus_radius            : `float`, optional
            Outer radius of the background annulus
            Default is ``10``.

        radii_unit                      : `string`, optional
            Unit of the radii above. Permitted values are
            ``pixel`` and ``arcsec``.
            Default is ``pixel``.

        strict_epsf_checks              : `boolean`, optional
            If True a stringent test of the ePSF conditions is applied.
            Default is ``True``.

        max_pixel_between_objects       : `float`, optional
            Maximal distance between two objects in Pixel
            Default is ``3``.

        own_correlation_option          : `integer`, optional
            Option for the srcor correlation function
            Default is ``1``.

        cross_identification_limit      : `integer`, optional
            Cross-identification limit between multiple objects in the current
            image and one object in the reference image. The current image is
            rejected when this limit is reached.
            Default is ``1``.

        reference_image_id              : `integer`, optional
            ID of the reference image
            Default is ``0``.

        n_allowed_non_detections_object : `integer`, optional
            Maximum number of times an object may not be detected in an image.
            When this limit is reached, the object will be removed.
            Default is ``i`.

        expected_bad_image_fraction     : `float`, optional
            Fraction of low quality images, i.e. those images for which a
            reduced number of objects with valid source positions are expected.
            Default is ``1.0``.

        protect_reference_obj           : `boolean`, optional
            If ``False`` also reference objects will be rejected, if they do
            not fulfill all criteria.
            Default is ``True``.

        correlation_method              : `string`, optional
            Correlation method to be used to find the common objects on
            the images.
            Possibilities: ``astropy``, ``own``
            Default is ``astropy``.

        separation_limit                : `astropy.units`, optional
            Allowed separation between objects.
            Default is ``2.*u.arcsec``.

        verbose                         : `boolean`, optional
            If True additional output will be printed to the command line.
            Default is ``False``.

        identify_objects_on_image       : `boolean`, optional
            If `True` the objects on the image will be identified. If `False`
            it is assumed that object identification was performed in advance.
            Default is ``True``.

        plots_for_all_images            : `boolean`, optional
            If True star map plots for all stars are created
            Default is ``False``.

        plot_for_reference_image_only   : `boolean`, optional
            If True a star map plot only for the reference image is created
            Default is ``True``.
    """
    ###
    #   Check output directories
    #
    checks.check_output_directories(output_dir, os.path.join(output_dir, 'tables'))

    ###
    #   Check image directories
    #
    checks.check_dir(image_paths)

    #   Outer loop over all filter
    for filter_ in filter_list:
        terminal_output.print_to_terminal(
            f"Analyzing {filter_} images",
            style_name='HEADER',
        )

        #   Initialize image ensemble object
        image_container.ensembles[filter_] = ImageEnsemble(
            filter_,
            object_name,
            image_paths[filter_],
            output_dir,
            reference_image_id=reference_image_id,
        )

        ###
        #   Find the WCS solution for the image
        #
        utilities.find_wcs(
            image_container.ensembles[filter_],
            reference_image_id=reference_image_id,
            method=wcs_method,
            force_wcs_determ=force_wcs_determ,
            indent=3,
        )

        ###
        #   Main extraction of object positions and object fluxes
        #   using multiprocessing
        #
        extract_multiprocessing(
            image_container.ensembles[filter_],
            n_cores_multiprocessing,
            sigma_object_psf,
            sigma_value_background_clipping=sigma_value_background_clipping,
            multiplier_background_rms=multiplier_background_rms,
            size_epsf_region=size_epsf_region,
            fraction_epsf_stars=fraction_epsf_stars,
            oversampling_factor_epsf=oversampling_factor_epsf,
            max_n_iterations_epsf=max_n_iterations_epsf,
            object_finder_method=object_finder_method,
            multiplier_background_rms_epsf=multiplier_background_rms_epsf,
            multiplier_dao_grouper_epsf=multiplier_dao_grouper_epsf,
            strict_cleaning_epsf_results=strict_cleaning_epsf_results,
            minimum_n_eps_stars=minimum_n_eps_stars,
            strict_epsf_checks=strict_epsf_checks,
            photometry_extraction_method=photometry_extraction_method,
            radius_aperture=radius_aperture,
            inner_annulus_radius=inner_annulus_radius,
            outer_annulus_radius=outer_annulus_radius,
            radii_unit=radii_unit,
            identify_objects_on_image=identify_objects_on_image,
            plots_for_all_images=plots_for_all_images,
            plot_for_reference_image_only=plot_for_reference_image_only,
        )

        ###
        #   Correlate results from all images, while preserving
        #   the variable star
        #
        correlate_preserve_variable(
            image_container.ensembles[filter_],
            ra_obj,
            dec_obj,
            max_pixel_between_objects=max_pixel_between_objects,
            own_correlation_option=own_correlation_option,
            cross_identification_limit=cross_identification_limit,
            reference_image_id=reference_image_id,
            n_allowed_non_detections_object=n_allowed_non_detections_object,
            expected_bad_image_fraction=expected_bad_image_fraction,
            protect_reference_obj=protect_reference_obj,
            verbose=verbose,
            plot_reference_only=plot_for_reference_image_only,
            correlation_method=correlation_method,
            separation_limit=separation_limit,
        )


def correlate_calibrate(image_container, filter_list,
                        max_pixel_between_objects=3, own_correlation_option=1,
                        reference_image_id=0, calibration_method='APASS',
                        vizier_dict=None, path_calibration_file=None,
                        object_id=None, ra_unit=u.deg, dec_unit=u.deg,
                        magnitude_range=(0., 18.5),
                        transformation_coefficients_dict=None,
                        derive_transformation_coefficients=False,
                        plot_sigma=False, photometry_extraction_method='',
                        extract_only_circular_region=False, region_radius=600,
                        identify_data_cluster=False, clean_objs_using_pm=False,
                        max_distance_cluster=6., find_cluster_para_set=1,
                        correlation_method='astropy',
                        separation_limit=2. * u.arcsec, aperture_radius=4.,
                        radii_unit='arcsec', convert_magnitudes=False,
                        target_filter_system='SDSS',
                        region_to_select_calibration_stars=None,
                        calculate_zero_point_statistic=True):
    """
        Correlate photometric extraction results from 2 images and calibrate
        the magnitudes.

        Parameters
        ----------
        image_container                     : `image.container`
            Container object with image ensemble objects for each filter

        filter_list                         : `list` of `strings`
            List with filter names

        max_pixel_between_objects           : `float`, optional
            Maximal distance between two objects in Pixel
            Default is ``3``.

        own_correlation_option              : `integer`, optional
            Option for the srcor correlation function
            Default is ``1``.

        reference_image_id                  : `integer`, optional
            Reference image ID
            Default is ``0``.

        calibration_method                  : `string`, optional
            Calibration method
            Default is ``APASS``.

        vizier_dict                         : `dictionary` or `None`, optional
            Dictionary with identifiers of the Vizier catalogs with valid
            calibration data
            Default is ``None``.

        path_calibration_file               : `string`, optional
            Path to the calibration file
            Default is ``None``.

        object_id                           : `integer` or `None`, optional
            ID of the object
            Default is ``None``.

        ra_unit                             : `astropy.unit`, optional
            Right ascension unit
            Default is ``u.deg``.

        dec_unit                            : `astropy.unit`, optional
            Declination unit
            Default is ``u.deg``.

        magnitude_range                     : `tuple` or `float`, optional
            Magnitude range
            Default is ``(0.,18.5)``.

        transformation_coefficients_dict    : `dictionary`, optional
            Calibration coefficients for the magnitude transformation
            Default is ``None``.

        derive_transformation_coefficients  : `boolean`, optional
            If True the magnitude transformation coefficients will be
            calculated from the current data even if calibration coefficients
            are available in the database.
            Default is ``False``

        plot_sigma                          : `boolean', optional
            If True sigma clipped magnitudes will be plotted.
            Default is ``False``.

        photometry_extraction_method        : `string`, optional
            Applied extraction method. Possibilities: ePSF or APER`
            Default is ``''``.

        extract_only_circular_region        : `boolean`, optional
            If True the extracted objects will be filtered such that only
            objects with ``radius`` will be returned.
            Default is ``False``.

        region_radius                       : `float`, optional
            Radius around the object in arcsec.
            Default is ``600``.

        identify_data_cluster               : `boolean`, optional
            If True cluster in the Gaia distance and proper motion data
            will be identified.
            Default is ``False``.

        clean_objs_using_pm                 : `boolean`, optional
            If True only the object list will be clean based on their
            proper motion.
            Default is ``False``.

        max_distance_cluster                : `float`, optional
            Expected maximal distance of the cluster in kpc. Used to
            restrict the parameter space to facilitate an easy
            identification of the star cluster.
            Default is ``6``.

        find_cluster_para_set               : `integer`, optional
            Parameter set used to identify the star cluster in proper
            motion and distance data.

        correlation_method                  : `string`, optional
            Correlation method to be used to find the common objects on
            the images.
            Possibilities: ``astropy``, ``own``
            Default is ``astropy``.

        separation_limit                    : `astropy.units`, optional
            Allowed separation between objects.
            Default is ``2.*u.arcsec``.

        aperture_radius                     : `float`, optional
            Radius of the aperture used to derive the limiting magnitude
            Default is ``4``.

        radii_unit                          : `string`, optional
            Unit of the radii above. Permitted values are
            ``pixel`` and ``arcsec``.
            Default is ``arcsec``.

        convert_magnitudes                  : `boolean`, optional
            If True the magnitudes will be converted to another
            filter systems specified in `target_filter_system`.
            Default is ``False``.

        target_filter_system                : `string`, optional
            Photometric system the magnitudes should be converted to
            Default is ``SDSS``.

        region_to_select_calibration_stars  : `regions.RectanglePixelRegion`, optional
            Region in which to select calibration stars. This is a useful
            feature in instances where not the entire field of view can be
            utilized for calibration purposes.
            Default is ``None``.

        calculate_zero_point_statistic      : `boolean`, optional
            If `True` a statistic on the zero points will be calculated.
            Default is ``True``.
    """
    ###
    #   Correlate the stellar positions from the different filter
    #
    correlate_ensembles(
        image_container,
        filter_list,
        max_pixel_between_objects=max_pixel_between_objects,
        own_correlation_option=own_correlation_option,
        correlation_method=correlation_method,
        separation_limit=separation_limit,
    )

    ###
    #   Plot image with the final positions overlaid (final version)
    #
    if len(filter_list) > 1:
        utilities.prepare_and_plot_starmap_from_image_container(
            image_container,
            filter_list,
        )

    ###
    #   Calibrate the magnitudes
    #
    #   Load calibration information
    calib.derive_calibration(
        image_container,
        filter_list,
        calibration_method=calibration_method,
        max_pixel_between_objects=max_pixel_between_objects,
        own_correlation_option=own_correlation_option,
        vizier_dict=vizier_dict,
        path_calibration_file=path_calibration_file,
        magnitude_range=magnitude_range,
        ra_unit=ra_unit,
        dec_unit=dec_unit,
        region_to_select_calibration_stars=region_to_select_calibration_stars,
    )

    #   TODO: Add here checks on which filter combinations are possible!!!!!

    #   Apply calibration and perform magnitude transformation
    trans.apply_calibration(
        image_container,
        filter_list,
        transformation_coefficients_dict=transformation_coefficients_dict,
        derive_transformation_coefficients=derive_transformation_coefficients,
        plot_sigma=plot_sigma,
        photometry_extraction_method=photometry_extraction_method,
        calculate_zero_point_statistic=calculate_zero_point_statistic,
    )

    ###
    #   Restrict results to specific areas of the image and filter by means
    #   of proper motion and distance using Gaia
    #
    utilities.post_process_results(
        image_container,
        filter_list,
        id_object=object_id,
        extraction_method=photometry_extraction_method,
        extract_only_circular_region=extract_only_circular_region,
        region_radius=region_radius,
        data_cluster=identify_data_cluster,
        clean_objects_using_proper_motion=clean_objs_using_pm,
        max_distance_cluster=max_distance_cluster,
        find_cluster_para_set=find_cluster_para_set,
        convert_magnitudes=convert_magnitudes,
        target_filter_system=target_filter_system,
    )

    ###
    #   Determine limiting magnitudes
    #
    utilities.derive_limiting_magnitude(
        image_container,
        filter_list,
        reference_image_id,
        aperture_radius=aperture_radius,
        radii_unit=radii_unit,
    )

#
# def calibrate_data_mk_light_curve(image_container, filter_list, ra_obj,
#                                   dec_obj, name_object, output_dir,
#                                   transit_time, period,
#                                   valid_filter_combinations=None,
#                                   binning_factor=None,
#                                   transformation_coefficients_dict=None,
#                                   derive_transformation_coefficients=False,
#                                   reference_image_id=0,
#                                   calibration_method='APASS', vizier_dict=None,
#                                   path_calibration_file=None,
#                                   magnitude_range=(0., 18.5),
#                                   max_pixel_between_objects=3.,
#                                   own_correlation_option=1,
#                                   cross_identification_limit=1,
#                                   n_allowed_non_detections_object=1,
#                                   expected_bad_image_fraction=1.0,
#                                   protect_reference_obj=True,
#                                   photometry_extraction_method='',
#                                   correlation_method='astropy',
#                                   separation_limit=2. * u.arcsec,
#                                   verbose=False, plot_sigma=False,
#                                   region_to_select_calibration_stars=None,
#                                   calculate_zero_point_statistic=True):
#     """
#         Calculate magnitudes, calibrate, and plot light curves
#
#         Parameters
#         ----------
#         image_container                     : `image.container`
#             Container object with image ensemble objects for each filter
#
#         filter_list                         : `list` of `strings`
#             List with filter names
#
#         ra_obj                              : `float`
#             Right ascension of the object
#
#         dec_obj                             : `float`
#             Declination of the object
#
#         name_object                         : `string`
#             Name of the object
#
#         output_dir                          : `string`
#             Path, where the output should be stored.
#
#         transit_time                        : `string`
#             Date and time of the transit.
#             Format: "yyyy:mm:ddThh:mm:ss" e.g., "2020-09-18T01:00:00"
#
#         period                              : `float`
#             Period in [d]
#
#         valid_filter_combinations           : `list` of 'list` of `string` or None, optional
#             Valid filter combinations to calculate magnitude transformation
#             Default is ``None``.
#
#         binning_factor                      : `float`, optional
#             Binning factor for the light curve.
#             Default is ``None```.
#
#         transformation_coefficients_dict    : `dictionary`, optional
#             Calibration coefficients for the magnitude transformation
#             Default is ``None``.
#
#         derive_transformation_coefficients  : `boolean`, optional
#             If True the magnitude transformation coefficients will be
#             calculated from the current data even if calibration coefficients
#             are available in the database.
#             Default is ``False``
#
#         reference_image_id                  : `integer`, optional
#             ID of the reference image
#             Default is ``0``.
#
#         calibration_method                  : `string`, optional
#             Calibration method
#             Default is ``APASS``.
#
#         vizier_dict                         : `dictionary` or `None`, optional
#             Dictionary with identifiers of the Vizier catalogs with valid
#             calibration data
#             Default is ``None``.
#
#         path_calibration_file               : `string`, optional
#             Path to the calibration file
#             Default is ``None``.
#
#         magnitude_range                     : `tuple` or `float`, optional
#             Magnitude range
#             Default is ``(0.,18.5)``.
#
#         max_pixel_between_objects           : `float`, optional
#             Maximal distance between two objects in Pixel
#             Default is ``3``.
#
#         own_correlation_option              : `integer`, optional
#             Option for the srcor correlation function
#             Default is ``1``.
#
#         cross_identification_limit          : `integer`, optional
#             Cross-identification limit between multiple objects in the current
#             image and one object in the reference image. The current image is
#             rejected when this limit is reached.
#             Default is ``1``.
#
#         n_allowed_non_detections_object     : `integer`, optional
#             Maximum number of times an object may not be detected in an image.
#             When this limit is reached, the object will be removed.
#             Default is ``1`.
#
#         expected_bad_image_fraction         : `float`, optional
#             Fraction of low quality images, i.e. those images for which a
#             reduced number of objects with valid source positions are expected.
#             Default is ``1.0``.
#
#         protect_reference_obj               : `boolean`, optional
#             If ``False`` also reference objects will be rejected, if they do
#             not fulfill all criteria.
#             Default is ``True``.
#
#         photometry_extraction_method        : `string`, optional
#             Applied extraction method. Possibilities: ePSF or APER`
#             Default is ``''``.
#
#         correlation_method                  : `string`, optional
#             Correlation method to be used to find the common objects on
#             the images.
#             Possibilities: ``astropy``, ``own``
#             Default is ``astropy``.
#
#         separation_limit                    : `astropy.units`, optional
#             Allowed separation between objects.
#             Default is ``2.*u.arcsec``.
#
#         verbose                             : `boolean`, optional
#             If True additional output will be printed to the command line.
#             Default is ``False``.
#
#         plot_sigma                          : `boolean', optional
#             If True sigma clipped magnitudes will be plotted.
#             Default is ``False``.
#
#         region_to_select_calibration_stars  : `regions.RectanglePixelRegion`, optional
#             Region in which to select calibration stars. This is a useful
#             feature in instances where not the entire field of view can be
#             utilized for calibration purposes.
#             Default is ``None``.
#
#         calculate_zero_point_statistic      : `boolean`, optional
#             If `True` a statistic on the zero points will be calculated.
#             Default is ``True``.
#
#     """
#     if valid_filter_combinations is None:
#         valid_filter_combinations = calibration_data.valid_filter_combinations_for_transformation
#
#     for filter_ in filter_list:
#         terminal_output.print_to_terminal(
#             f"Working on filter: {filter_}",
#             style_name='OKBLUE',
#         )
#
#         ###
#         #   Try magnitude transformation
#         #
#         success = False
#         #   Loop over valid filter combination for the transformation
#         for valid_calibration_filters in valid_filter_combinations:
#             if filter_ in valid_calibration_filters:
#                 #   Check if filter combination is valid
#                 if valid_calibration_filters[0] in filter_list and valid_calibration_filters[1] in filter_list:
#
#                     #   Get object ID
#                     object_id = image_container.ensembles[filter_].variable_id
#
#                     #   TODO: Move reference object determination to correlate_ensembles()
#                     ###
#                     #   Correlate star positions from the different filter
#                     #
#                     correlate_ensembles(
#                         image_container,
#                         valid_calibration_filters,
#                         max_pixel_between_objects=max_pixel_between_objects,
#                         own_correlation_option=own_correlation_option,
#                         cross_identification_limit=cross_identification_limit,
#                         reference_obj_id=[object_id],
#                         n_allowed_non_detections_object=n_allowed_non_detections_object,
#                         expected_bad_image_fraction=expected_bad_image_fraction,
#                         protect_reference_obj=protect_reference_obj,
#                         correlation_method=correlation_method,
#                         separation_limit=separation_limit,
#                     )
#
#                     ###
#                     #   Re-identify position of the variable star
#                     #
#                     terminal_output.print_to_terminal(
#                         "Identify the variable star",
#                     )
#
#                     object_id, count, _, _ = correlate.identify_star_in_dataset(
#                         image_container.ensembles[filter_].image_list[reference_image_id].photometry['x_fit'],
#                         image_container.ensembles[filter_].image_list[reference_image_id].photometry['y_fit'],
#                         ra_obj,
#                         dec_obj,
#                         image_container.ensembles[filter_].wcs,
#                         separation_limit=separation_limit,
#                         max_pixel_between_objects=max_pixel_between_objects,
#                         own_correlation_option=own_correlation_option,
#                         verbose=verbose,
#                     )
#
#                     #   Set new object ID
#                     image_container.ensembles[filter_].variable_id = object_id
#
#                     #   Check if variable star was detected
#                     if count == 0:
#                         raise RuntimeError(
#                             f"{style.Bcolors.FAIL} \tERROR: The variable "
#                             "star was not detected in the reference image.\n"
#                             f"\t-> EXIT {style.Bcolors.ENDC}"
#                         )
#
#                     ###
#                     #   Load calibration information
#                     #
#                     calib.derive_calibration(
#                         image_container,
#                         valid_calibration_filters,
#                         calibration_method=calibration_method,
#                         max_pixel_between_objects=max_pixel_between_objects,
#                         own_correlation_option=own_correlation_option,
#                         vizier_dict=vizier_dict,
#                         path_calibration_file=path_calibration_file,
#                         magnitude_range=magnitude_range,
#                         correlation_method=correlation_method,
#                         separation_limit=separation_limit,
#                         region_to_select_calibration_stars=region_to_select_calibration_stars,
#                     )
#                     terminal_output.print_to_terminal('')
#
#                     #   Stop here if calibration data is not available
#                     calibration_filters = image_container.CalibParameters.column_names
#                     if (f'mag{valid_calibration_filters[0]}' not in calibration_filters or
#                             f'mag{valid_calibration_filters[1]}' not in calibration_filters):
#                         err_filter = None
#                         if f'mag{valid_calibration_filters[0]}' not in calibration_filters:
#                             err_filter = valid_calibration_filters[0]
#                         if f'mag{valid_calibration_filters[1]}' not in calibration_filters:
#                             err_filter = valid_calibration_filters[1]
#                         terminal_output.print_to_terminal(
#                             "Magnitude transformation not possible because "
#                             "no calibration data available for filter "
#                             f"{err_filter}",
#                             indent=2,
#                             style_name='WARNING',
#                         )
#                         continue
#
#                     ###
#                     #   Calibrate magnitudes
#                     #
#
#                     #   Apply calibration and perform magnitude
#                     #   transformation
#                     trans.apply_calibration(
#                         image_container,
#                         valid_calibration_filters,
#                         transformation_coefficients_dict=transformation_coefficients_dict,
#                         derive_transformation_coefficients=derive_transformation_coefficients,
#                         photometry_extraction_method=photometry_extraction_method,
#                         plot_sigma=plot_sigma,
#                         calculate_zero_point_statistic=calculate_zero_point_statistic,
#                     )
#                     calibrated_magnitudes = getattr(
#                         image_container,
#                         'calibrated_transformed_magnitudes',
#                         # 'calibrated_magnitudes',
#                         None,
#                     )
#                     # if np.all(cali == 0):
#                     #     break
#
#                     ###
#                     #   Plot light curve
#                     #
#                     #   Create a Time object for the observation times
#                     observation_times = Time(
#                         image_container.ensembles[filter_].get_obs_time(),
#                         format='jd',
#                     )
#
#                     #   Create mask for time series to remove images
#                     #   without entries
#                     # mask_ts = np.isin(
#                     # #cali_mags['med'][i][:,objID],
#                     # cali_mags[i][:,objID],
#                     # [0.],
#                     # invert=True
#                     # )
#
#                     #   Create a time series object
#                     time_series = utilities.mk_time_series(
#                         observation_times,
#                         calibrated_magnitudes[filter_],
#                         filter_,
#                         object_id,
#                     )
#
#                     #   Write time series
#                     time_series.write(
#                         f'{output_dir}/tables/light_curve_{filter_}.dat',
#                         format='ascii',
#                         overwrite=True,
#                     )
#                     time_series.write(
#                         f'{output_dir}/tables/light_curve_{filter_}.csv',
#                         format='ascii.csv',
#                         overwrite=True,
#                     )
#
#                     #   Plot light curve over JD
#                     plot.light_curve_jd(
#                         time_series,
#                         filter_,
#                         f'{filter_}_err',
#                         output_dir,
#                         name_obj=name_object
#                     )
#
#                     #   Plot the light curve folded on the period
#                     plot.light_curve_fold(
#                         time_series,
#                         filter_,
#                         f'{filter_}_err',
#                         output_dir,
#                         transit_time,
#                         period,
#                         binning_factor=binning_factor,
#                         name_obj=name_object,
#                     )
#
#                     success = True
#                     break
#
#         if not success:
#             #   Load calibration information
#             calib.derive_calibration(
#                 image_container,
#                 [filter_],
#                 calibration_method=calibration_method,
#                 max_pixel_between_objects=max_pixel_between_objects,
#                 own_correlation_option=own_correlation_option,
#                 vizier_dict=vizier_dict,
#                 path_calibration_file=path_calibration_file,
#                 magnitude_range=magnitude_range,
#                 region_to_select_calibration_stars=region_to_select_calibration_stars,
#             )
#
#             #   Check if calibration data is available
#             calibration_filters = image_container.CalibParameters.column_names
#             if f'mag{filter_}' not in calibration_filters:
#                 terminal_output.print_to_terminal(
#                     "Magnitude calibration not possible because no "
#                     f"calibration data is available for filter {filter_}. "
#                     "Use normalized flux for light curve.",
#                     indent=2,
#                     style_name='WARNING',
#                 )
#
#                 #   Get ensemble
#                 ensemble = image_container.ensembles[filter_]
#
#                 #   Quasi calibration of the flux data
#                 trans.flux_calibration_ensemble(ensemble)
#
#                 #   Normalize data if no calibration magnitudes are available
#                 trans.flux_normalization_ensemble(ensemble)
#
#                 #   TODO: Is this necessary? Use return value?
#                 plot_quantity = ensemble.quasi_calibrated_flux_normalized
#                 # plot_quantity = ensemble.quasi_calibrated_flux
#             else:
#                 #   Apply calibration
#                 trans.apply_calibration(
#                     image_container,
#                     [filter_],
#                     photometry_extraction_method=photometry_extraction_method,
#                     calculate_zero_point_statistic=calculate_zero_point_statistic,
#                 )
#                 plot_quantity = getattr(
#                     image_container,
#                     'calibrated_magnitudes',
#                     None,
#                 )[filter_]
#
#             #   TODO: Make lightcurve plots for all object + highlight calibration stars
#             ###
#             #   Plot light curve
#             #
#             #   Create a Time object for the observation times
#             observation_times = Time(
#                 image_container.ensembles[filter_].get_obs_time(),
#                 format='jd',
#             )
#
#             #   Create a time series object
#             time_series = utilities.mk_time_series(
#                 observation_times,
#                 plot_quantity,
#                 filter_,
#                 image_container.ensembles[filter_].variable_id,
#             )
#
#             #   Write time series
#             time_series.write(
#                 f'{output_dir}/tables/light_curve_{filter_}.dat',
#                 format='ascii',
#                 overwrite=True,
#             )
#             time_series.write(
#                 f'{output_dir}/tables/light_curve_{filter_}.csv',
#                 format='ascii.csv',
#                 overwrite=True,
#             )
#
#             #   Plot light curve over JD
#             plot.light_curve_jd(
#                 time_series,
#                 filter_,
#                 f'{filter_}_err',
#                 output_dir,
#                 name_obj=name_object)
#
#             #   Plot the light curve folded on the period
#             plot.light_curve_fold(
#                 time_series,
#                 filter_,
#                 f'{filter_}_err',
#                 output_dir,
#                 transit_time,
#                 period,
#                 binning_factor=binning_factor,
#                 name_obj=name_object,
#             )


def calibrate_data_mk_light_curve(
        image_container, filter_list, ra_object, dec_object, name_object, output_dir,
        transit_time, period, valid_filter_combinations=None,
        binning_factor=None, transformation_coefficients_dict=None,
        derive_transformation_coefficients=False, reference_image_id=0,
        calibration_method='APASS', vizier_dict=None,
        path_calibration_file=None, magnitude_range=(0., 18.5),
        max_pixel_between_objects=3., own_correlation_option=1,
        cross_identification_limit=1, n_allowed_non_detections_object=1,
        expected_bad_image_fraction=1.0, protect_reference_obj=True,
        photometry_extraction_method='', correlation_method='astropy',
        separation_limit=2. * u.arcsec, verbose=False, plot_sigma=False,
        region_to_select_calibration_stars=None,
        calculate_zero_point_statistic=True):
    """
        Calculate magnitudes, calibrate, and plot light curves

        Parameters
        ----------
        image_container                     : `image.container`
            Container object with image ensemble objects for each filter

        filter_list                         : `list` of `strings`
            List with filter names

        ra_object                           : `float`
            Right ascension of the object

        dec_object                          : `float`
            Declination of the object

        name_object                         : `string`
            Name of the object

        output_dir                          : `string`
            Path, where the output should be stored.

        transit_time                        : `string`
            Date and time of the transit.
            Format: "yyyy:mm:ddThh:mm:ss" e.g., "2020-09-18T01:00:00"

        period                              : `float`
            Period in [d]

        valid_filter_combinations           : `list` of 'list` of `string` or None, optional
            Valid filter combinations to calculate magnitude transformation
            Default is ``None``.

        binning_factor                      : `float`, optional
            Binning factor for the light curve.
            Default is ``None```.

        transformation_coefficients_dict    : `dictionary`, optional
            Calibration coefficients for the magnitude transformation
            Default is ``None``.

        derive_transformation_coefficients  : `boolean`, optional
            If True the magnitude transformation coefficients will be
            calculated from the current data even if calibration coefficients
            are available in the database.
            Default is ``False``

        reference_image_id                  : `integer`, optional
            ID of the reference image
            Default is ``0``.

        calibration_method                  : `string`, optional
            Calibration method
            Default is ``APASS``.

        vizier_dict                         : `dictionary` or `None`, optional
            Dictionary with identifiers of the Vizier catalogs with valid
            calibration data
            Default is ``None``.

        path_calibration_file               : `string`, optional
            Path to the calibration file
            Default is ``None``.

        magnitude_range                     : `tuple` or `float`, optional
            Magnitude range
            Default is ``(0.,18.5)``.

        max_pixel_between_objects           : `float`, optional
            Maximal distance between two objects in Pixel
            Default is ``3``.

        own_correlation_option              : `integer`, optional
            Option for the srcor correlation function
            Default is ``1``.

        cross_identification_limit          : `integer`, optional
            Cross-identification limit between multiple objects in the current
            image and one object in the reference image. The current image is
            rejected when this limit is reached.
            Default is ``1``.

        n_allowed_non_detections_object     : `integer`, optional
            Maximum number of times an object may not be detected in an image.
            When this limit is reached, the object will be removed.
            Default is ``1`.

        expected_bad_image_fraction         : `float`, optional
            Fraction of low quality images, i.e. those images for which a
            reduced number of objects with valid source positions are expected.
            Default is ``1.0``.

        protect_reference_obj               : `boolean`, optional
            If ``False`` also reference objects will be rejected, if they do
            not fulfill all criteria.
            Default is ``True``.

        photometry_extraction_method        : `string`, optional
            Applied extraction method. Possibilities: ePSF or APER`
            Default is ``''``.

        correlation_method                  : `string`, optional
            Correlation method to be used to find the common objects on
            the images.
            Possibilities: ``astropy``, ``own``
            Default is ``astropy``.

        separation_limit                    : `astropy.units`, optional
            Allowed separation between objects.
            Default is ``2.*u.arcsec``.

        verbose                             : `boolean`, optional
            If True additional output will be printed to the command line.
            Default is ``False``.

        plot_sigma                          : `boolean', optional
            If True sigma clipped magnitudes will be plotted.
            Default is ``False``.

        region_to_select_calibration_stars  : `regions.RectanglePixelRegion`, optional
            Region in which to select calibration stars. This is a useful
            feature in instances where not the entire field of view can be
            utilized for calibration purposes.
            Default is ``None``.

        calculate_zero_point_statistic      : `boolean`, optional
            If `True` a statistic on the zero points will be calculated.
            Default is ``True``.

    """
    #   Load calibration information
    calib.derive_calibration(
        image_container,
        filter_list,
        calibration_method=calibration_method,
        max_pixel_between_objects=max_pixel_between_objects,
        own_correlation_option=own_correlation_option,
        vizier_dict=vizier_dict,
        path_calibration_file=path_calibration_file,
        magnitude_range=magnitude_range,
        correlation_method=correlation_method,
        separation_limit=separation_limit,
        region_to_select_calibration_stars=region_to_select_calibration_stars,
        correlate_with_observed_objects=False,
    )
    calibration_filters = image_container.CalibParameters.column_names
    terminal_output.print_to_terminal('')

    #   TODO: Put the following checks in a function
    #   Get valid filter combinations
    if valid_filter_combinations is None:
        valid_filter_combinations = calibration_data.valid_filter_combinations_for_transformation

    #   Setup list for valid filter etc.
    valid_filter = []
    usable_filter_combinations = []

    #   Determine usable filter combinations -> Filters must be in a valid
    #   filter combination for the magnitude transformation and calibration
    #   data must be available for the filter.
    for filter_combination in valid_filter_combinations:
        if filter_combination[0] in filter_list and filter_combination[1] in filter_list:
            err_filter = None
            if f'mag{filter_combination[0]}' not in calibration_filters:
                err_filter = filter_combination[0]
            if f'mag{filter_combination[1]}' not in calibration_filters:
                err_filter = filter_combination[1]
            if err_filter is not None:
                terminal_output.print_to_terminal(
                    "Magnitude transformation not possible because "
                    "no calibration data available for filter "
                    f"{err_filter}",
                    indent=2,
                    style_name='WARNING',
                )
                continue

            valid_filter.append(filter_combination[0])
            valid_filter.append(filter_combination[1])
            usable_filter_combinations.append(filter_combination)
    valid_filter = set(valid_filter)

    #   Correlate star positions from the different filter
    if valid_filter:
        correlate_ensembles(
            image_container,
            valid_filter,
            max_pixel_between_objects=max_pixel_between_objects,
            own_correlation_option=own_correlation_option,
            cross_identification_limit=cross_identification_limit,
            n_allowed_non_detections_object=n_allowed_non_detections_object,
            expected_bad_image_fraction=expected_bad_image_fraction,
            protect_reference_obj=protect_reference_obj,
            correlation_method=correlation_method,
            separation_limit=separation_limit,
            ra_object=ra_object,
            dec_object=dec_object,
            verbose=verbose,
        )

    ###
    #   Calibrate magnitudes
    #
    #   Perform magnitude transformation
    #   TODO: Convert this to matrix calculation over all filter simultaneously
    processed_filter = []
    for filter_set in usable_filter_combinations:
        #   Apply calibration and perform magnitude transformation
        trans.apply_calibration(
            image_container,
            filter_set,
            transformation_coefficients_dict=transformation_coefficients_dict,
            derive_transformation_coefficients=derive_transformation_coefficients,
            photometry_extraction_method=photometry_extraction_method,
            plot_sigma=plot_sigma,
            calculate_zero_point_statistic=calculate_zero_point_statistic,
        )
        calibrated_magnitudes = getattr(
            image_container,
            'calibrated_transformed_magnitudes',
            # 'calibrated_magnitudes',
            None,
        )

        for filter_ in filter_set:
            terminal_output.print_to_terminal(
                f"Working on filter: {filter_}",
                style_name='OKBLUE',
            )
            
            ###
            #   Plot light curve
            #
            #   Create a Time object for the observation times
            observation_times = Time(
                image_container.ensembles[filter_].get_obs_time(),
                format='jd',
            )

            #   Create mask for time series to remove images
            #   without entries
            # mask_ts = np.isin(
            # #cali_mags['med'][i][:,objID],
            # cali_mags[i][:,objID],
            # [0.],
            # invert=True
            # )

            #   Create a time series object
            time_series = utilities.mk_time_series(
                observation_times,
                calibrated_magnitudes[filter_],
                filter_,
                image_container.ensembles[filter_].variable_id,
            )

            #   Write time series
            time_series.write(
                f'{output_dir}/tables/light_curve_{filter_}_{filter_set[0]}-{filter_set[1]}.dat',
                format='ascii',
                overwrite=True,
            )
            time_series.write(
                f'{output_dir}/tables/light_curve_{filter_}_{filter_set[0]}-{filter_set[1]}.csv',
                format='ascii.csv',
                overwrite=True,
            )

            #   Plot light curve over JD
            plot.light_curve_jd(
                time_series,
                filter_,
                f'{filter_}_err',
                output_dir,
                name_obj=name_object,
                file_name_suffix=f'_{filter_set[0]}-{filter_set[1]}',
            )

            #   Plot the light curve folded on the period
            plot.light_curve_fold(
                time_series,
                filter_,
                f'{filter_}_err',
                output_dir,
                transit_time,
                period,
                binning_factor=binning_factor,
                name_obj=name_object,
                file_name_suffix=f'_{filter_set[0]}-{filter_set[1]}',
            )

            processed_filter.append(filter_)

    #   Process those filters for which magnitude transformation is not possible
    for filter_ in filter_list:
        #   Check if filter is not yet processed
        if filter_ not in processed_filter:
            terminal_output.print_to_terminal(
                f"Working on filter: {filter_}",
                style_name='OKBLUE',
            )

            #   Check if calibration data is available
            if f'mag{filter_}' not in calibration_filters:
                terminal_output.print_to_terminal(
                    "Magnitude calibration not possible because no "
                    f"calibration data is available for filter {filter_}. "
                    "Use normalized flux for light curve.",
                    indent=2,
                    style_name='WARNING',
                )

                #   Get ensemble
                ensemble = image_container.ensembles[filter_]

                #   Quasi calibration of the flux data
                trans.flux_calibration_ensemble(ensemble)

                #   Normalize data if no calibration magnitudes are available
                trans.flux_normalization_ensemble(ensemble)

                #   TODO: Is this necessary? Use return value?
                plot_quantity = ensemble.quasi_calibrated_flux_normalized
                # plot_quantity = ensemble.quasi_calibrated_flux
            else:
                #   Apply calibration
                trans.apply_calibration(
                    image_container,
                    [filter_],
                    photometry_extraction_method=photometry_extraction_method,
                    calculate_zero_point_statistic=calculate_zero_point_statistic,
                )
                plot_quantity = getattr(
                    image_container,
                    'calibrated_magnitudes',
                    None,
                )[filter_]

            #   TODO: Make lightcurve plots for all object + highlight calibration stars
            ###
            #   Plot light curve
            #
            #   Create a Time object for the observation times
            observation_times = Time(
                image_container.ensembles[filter_].get_obs_time(),
                format='jd',
            )

            #   Create a time series object
            time_series = utilities.mk_time_series(
                observation_times,
                plot_quantity,
                filter_,
                image_container.ensembles[filter_].variable_id,
            )

            #   Write time series
            time_series.write(
                f'{output_dir}/tables/light_curve_{filter_}.dat',
                format='ascii',
                overwrite=True,
            )
            time_series.write(
                f'{output_dir}/tables/light_curve_{filter_}.csv',
                format='ascii.csv',
                overwrite=True,
            )

            #   Plot light curve over JD
            plot.light_curve_jd(
                time_series,
                filter_,
                f'{filter_}_err',
                output_dir,
                name_obj=name_object)

            #   Plot the light curve folded on the period
            plot.light_curve_fold(
                time_series,
                filter_,
                f'{filter_}_err',
                output_dir,
                transit_time,
                period,
                binning_factor=binning_factor,
                name_obj=name_object,
            )


def subtract_archive_img_from_img(filter_, name_object, image_paths,
                                  output_dir, wcs_method='astrometry',
                                  plot_comp=True,
                                  hips_source='CDS/P/DSS2/blue'):
    """
        Subtraction of a reference/archival image from the input image.
        The installation of Hotpants is required.

        Parameters
        ----------
        filter_                 : `string`
            Filter identifier

        name_object             : `string`
            Name of the object

        image_paths             : `dictionary`
            Paths to images: key - filter name; value - path

        output_dir              : `string`
            Path, where the output should be stored.

        wcs_method              : `string`, optional
            Method that should be used to determine the WCS.
            Default is ``'astrometry'``.

        plot_comp               : `boolean`, optional
            If `True` a plot with the original and reference image will
            be created.
            Default is ``True``.

        hips_source             : `string`
            ID string of the image catalog that will be queried using the
            hips service.
            Default is ``CDS/P/DSS2/blue``.
    """
    ###
    #   Check output directories
    #
    checks.check_output_directories(
        output_dir,
        os.path.join(output_dir, 'subtract'),
    )
    output_dir = os.path.join(output_dir, 'subtract')

    ###
    #   Check input path
    #
    for path in image_paths.keys():
        checks.check_file(path)

    ###
    #   Trim image as needed (currently images with < 4*10^6 are required)
    #
    #   Load image
    ccd_image = CCDData.read(image_paths)

    #   Trim
    pixel_max_x = 2501
    # pixel_max_x = 2502
    pixel_max_y = 1599
    ccd_image = ccdp.trim_image(ccd_image[0:pixel_max_y, 0:pixel_max_x])
    ccd_image.meta['NAXIS1'] = pixel_max_x
    ccd_image.meta['NAXIS2'] = pixel_max_y

    #   Save trimmed file
    basename = base_utilities.get_basename(image_paths)
    file_name = f'{basename}_trimmed.fit'
    file_path = os.path.join(output_dir, file_name)
    ccd_image.write(file_path, overwrite=True)

    ###
    #   Initialize image ensemble object
    #
    image_ensemble = ImageEnsemble(
        filter_,
        name_object,
        image_paths,
        output_dir,
    )

    ###
    #   Find the WCS solution for the image
    #
    utilities.find_wcs(
        image_ensemble,
        reference_image_id=0,
        method=wcs_method,
        indent=3,
    )

    ###
    #   Get image via hips2fits
    #
    # from astropy.utils import data
    # data.Conf.remote_timeout=600
    hips_instance = hips2fitsClass()
    hips_instance.timeout = 120000
    # hipsInstance.timeout = 1200000000
    # hipsInstance.timeout = (200000000, 200000000)
    hips_instance.server = "https://alaskybis.cds.unistra.fr/hips-image-services/hips2fits"
    print(hips_instance.timeout)
    print(hips_instance.server)
    # hips_hdus = hips2fits.query_with_wcs(
    hips_hdus = hips_instance.query_with_wcs(
        hips=hips_source,
        wcs=image_ensemble.wcs,
        get_query_payload=False,
        format='fits',
        verbose=True,
    )
    #   Save downloaded file
    hips_hdus.writeto(os.path.join(output_dir, 'hips.fits'), overwrite=True)

    ###
    #   Plot original and reference image
    #
    if plot_comp:
        plot.compare_images(
            output_dir,
            image_ensemble.image_list[0].get_data(),
            hips_hdus[0].data,
        )

    ###
    #   Perform image subtraction
    #
    #   Get image and image data
    ccd_image = image_ensemble.image_list[0].read_image()
    hips_data = hips_hdus[0].data.astype('float64').byteswap().newbyteorder()

    #   Run Hotpants
    subtraction.run_hotpants(
        ccd_image.data,
        hips_data,
        ccd_image.mask,
        np.zeros(hips_data.shape, dtype=bool),
        image_gain=1.,
        # template_gain=1,
        template_gain=None,
        err=ccd_image.uncertainty.array,
        # err=True,
        template_err=True,
        # verbose=True,
        _workdir=output_dir,
        # _exe=exe_path,
    )<|MERGE_RESOLUTION|>--- conflicted
+++ resolved
@@ -2078,18 +2078,12 @@
             image.photometry = image.photometry[correlation_index[j, :]]
 
     #   Check if correlation with calibration data is necessary
-<<<<<<< HEAD
-    if image_container.inds is None or force_correlation_calibration_objects:
-        calibration_tbl = image_container.calib_tbl
-        column_names = image_container.column_names
-=======
     calibration_parameters = getattr(image_container, 'CalibParameters', None)
 
-    if calibration_parameters is not None and calibration_parameters.inds is None or force_correlation_calibration_objects:
-        print('IN calibration correlation')
+    if calibration_parameters is not None and (calibration_parameters.inds is None
+                                               or force_correlation_calibration_objects):
         calibration_tbl = calibration_parameters.calib_tbl
         column_names = calibration_parameters.column_names
->>>>>>> 73a81741
 
         #   Convert coordinates of the calibration stars to SkyCoord object
         calibration_object_coordinates = SkyCoord(
@@ -2110,11 +2104,7 @@
             separation_limit=separation_limit,
             max_pixel_between_objects=max_pixel_between_objects,
             own_correlation_option=own_correlation_option,
-<<<<<<< HEAD
-            # id_object=ensemble_dict.values()[reference_ensemble_id].variable_id,
-=======
-            id_object=list(ensemble_dict.values())[reference_ensemble_id].variable_id,
->>>>>>> 73a81741
+            # id_object=list(ensemble_dict.values())[reference_ensemble_id].variable_id,
         )
 
         calibration_parameters.calib_tbl = calibration_tbl
